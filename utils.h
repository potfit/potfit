/****************************************************************
 *
 * utils.h: potfit utilities header file
 *
 ****************************************************************
 *
 * Copyright 2002-2014
 *	Institute for Theoretical and Applied Physics
 *	University of Stuttgart, D-70550 Stuttgart, Germany
 *	http://potfit.sourceforge.net/
 *
 ****************************************************************
 *
 *   This file is part of potfit.
 *
 *   potfit is free software; you can redistribute it and/or modify
 *   it under the terms of the GNU General Public License as published by
 *   the Free Software Foundation; either version 2 of the License, or
 *   (at your option) any later version.
 *
 *   potfit is distributed in the hope that it will be useful,
 *   but WITHOUT ANY WARRANTY; without even the implied warranty of
 *   MERCHANTABILITY or FITNESS FOR A PARTICULAR PURPOSE.  See the
 *   GNU General Public License for more details.
 *
 *   You should have received a copy of the GNU General Public License
 *   along with potfit; if not, see <http://www.gnu.org/licenses/>.
 *
 *****************************************************************/

#ifndef UTILS_H
#define UTILS_H

/* vector and matrix allocations */
int  *vect_int(long);
double *vect_double(long);
double **mat_double(long, long);
void  free_vect_int(int *);
void  free_vect_double(double *);
void  free_mat_double(double **);

/* properly initialization */
void  init_atom(atom_t *);
void  init_neigh(neigh_t *);
#ifdef THREEBODY
void  init_angle(angle_t *);
#endif /* THREEBODY */

/* memory management */
void  reg_for_free(void *, const char *, ...);
void  free_all_pointers();

/* vector procuct */
vector vec_prod(vector, vector);

/* pRNG with equal or normal distribution */
static inline double eqdist() { return dsfmt_genrand_close_open(&dsfmt); }
double normdist();

/* different power functions */
<<<<<<< HEAD

/* modified */
inline int isquare(int i) {
  return i * i;
}  
inline double dsquare(double d) {
  return d * d;
}
/* modified ends */

=======
static inline int isquare(int a) { return a*a; }
static inline double dsquare(double a) { return a*a; }
>>>>>>> 03bd121f
void  power_1(double *, double *, double *);
void  power_m(int, double *, double *, double *);

#if defined APOT && defined EVO
/* quicksort for ODE */
void  quicksort(double *, int, int, double **);
int   partition(double *, int, int, int, double **);
void  swap_population(double *, double *);
#endif /* APOT && EVO */

#endif /* UTILS_H */<|MERGE_RESOLUTION|>--- conflicted
+++ resolved
@@ -58,21 +58,8 @@
 double normdist();
 
 /* different power functions */
-<<<<<<< HEAD
-
-/* modified */
-inline int isquare(int i) {
-  return i * i;
-}  
-inline double dsquare(double d) {
-  return d * d;
-}
-/* modified ends */
-
-=======
 static inline int isquare(int a) { return a*a; }
 static inline double dsquare(double a) { return a*a; }
->>>>>>> 03bd121f
 void  power_1(double *, double *, double *);
 void  power_m(int, double *, double *, double *);
 
