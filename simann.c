/****************************************************************
 *
 * simann.c: Contains all routines used for simulated annealing.
 *
 *****************************************************************
 *
 * Copyright 2002-2014
 *	Institute for Theoretical and Applied Physics
 *	University of Stuttgart, D-70550 Stuttgart, Germany
 *	http://potfit.sourceforge.net/
 *
 *****************************************************************
 *
 *   This file is part of potfit.
 *
 *   potfit is free software; you can redistribute it and/or modify
 *   it under the terms of the GNU General Public License as published by
 *   the Free Software Foundation; either version 2 of the License, or
 *   (at your option) any later version.
 *
 *   potfit is distributed in the hope that it will be useful,
 *   but WITHOUT ANY WARRANTY; without even the implied warranty of
 *   MERCHANTABILITY or FITNESS FOR A PARTICULAR PURPOSE.  See the
 *   GNU General Public License for more details.
 *
 *   You should have received a copy of the GNU General Public License
 *   along with potfit; if not, see <http://www.gnu.org/licenses/>.
 *
 *****************************************************************/

#include "potfit.h"

#ifndef EVO

#include <ctype.h>

#include "optimize.h"
#include "potential.h"
#include "utils.h"

/* added */
#ifndef M_PI
#define M_PI 3.14159265358979323846f
#endif
/* added ends */

#define EPS 0.1
#define NEPS 4
#define NSTEP 20
#define NTEMP (3*ndim)
#define STEPVAR 2.0
#define TEMPVAR 0.85
#define KMAX 1000
#define GAUSS(a) (1.0/sqrt(2*M_PI)*(exp(-((a)*(a))/2.0)))

#ifdef APOT

/****************************************************************
 *
 * void randomize_parameter(int n, double *xi, double *v);
 * 	int n: 		index of the parameter
 * 	double *xi: 	pointer to all parameters
 * 	double *v: 	pointer to displacement vector
 *
 * Function to generate random parameters for analytic potentials.
 * We loop over a new random parameter until we find one inside
 * the predefined range, specified by the user.
 *
 ****************************************************************/

void randomize_parameter(int n, double *xi, double *v)
{
  double temp, rand;
  int   done = 0, count = 0;
  double min, max;

  min = apot_table.pmin[apot_table.idxpot[n]][apot_table.idxparam[n]];
  max = apot_table.pmax[apot_table.idxpot[n]][apot_table.idxparam[n]];

  if (v[n] > max - min)
    v[n] = max - min;

  do {
    temp = xi[idx[n]];
    rand = 2.0 * eqdist() - 1.0;
    temp += (rand * v[n]);
    if (temp >= min && temp <= max)
      done = 1;
    count++;
  } while (!done);
  xi[idx[n]] = temp;
}

#else

/****************************************************************
 *
 * void makebump(double *x,double width, double height, int center);
 *      double *x: 	pointer to all parameters
 *      double width: 	width of the gaussian
 *      double height: 	height of the gaussian
 *      int center: 	index of the center point
 *
 * Displaces equidistant sampling points of a function.
 * Displacement is given by gaussian of given width and height.
 *
 ****************************************************************/

void makebump(double *x, double width, double height, int center)
{
  int i = 0;
  int j = 0;

  /* find pot to which center belongs */
  while (opt_pot.last[j] < idx[center])
    j++;

  for (i = 0; i <= 4.0 * width; i++)
  {
    int pos = center + i;
    /* using idx avoids moving fixed points */
<<<<<<< HEAD

/* added changed */      
/*    if ((center + i <= ndim) && (idx[center + i] <= opt_pot.last[j])) {
*/    if ((center + i < ndim) && (idx[center + i] < opt_pot.last[j])) {
      x[idx[center + i]] += GAUSS((double)i / width) * height;
    }
=======
    if ((idx[pos] >= opt_pot.begin[j]) && (idx[pos] <= opt_pot.last[j]))
      x[idx[pos]] += GAUSS((double)i / width) * height;
>>>>>>> 03bd121f
  }

  for (i = 1; i <= 4.0 * width; i++)
  {
    int pos = center - i;
    if ((idx[pos] >= opt_pot.begin[j]) && (idx[pos] <= opt_pot.last[j]))
      x[idx[pos]] += GAUSS((double)i / width) * height;
  }
}

#endif /* APOT */

/****************************************************************
 *
 * void anneal(double *x);
 * 	double *x: 	pointer to all parameters
 *
 * Anneals a vector xi to minimize a function F(xi).
 * Algorithm according to Corana et al.
 *
 ****************************************************************/

void anneal(double *xi)
{
  int   h = 0, j = 0, k = 0, n, m = 0;	/* counters */
  int   auto_T = 0;
  int   loopagain;		/* loop flag */
#if defined(RESCALE) && !defined(APOT) && ( defined(EAM) || defined(ADP) ) || defined(MEAM)
  int   rescaleMe = 1;		/* rescaling flag */
#endif /* APOT */
  double T = -1.0;		/* Temperature */
  double F, Fopt, F2;		/* Fn value */
  double *Fvar;			/* backlog of Fn vals */
  double *v;			/* step vector */
  double *xopt, *xi2;		/* optimal value */
  double *fxi1;			/* two latest force vectors */
#ifndef APOT
  double width, height;		/* gaussian bump size */
#endif /* APOT */
  FILE *ff;			/* exit flagfile */
  int  *naccept;		/* number of accepted changes in dir */

  /* check for automatic temperature */
  if (tolower(anneal_temp[0]) == 'a') {
    auto_T = 1;
  } else {
    T = atof(anneal_temp);
    if (T < 0)
      error(1, "The value for anneal_temp (%f) is invalid!\n", T);
  }

  if (T == 0.0 && auto_T != 1)
    return;			/* don't anneal if starttemp equal zero */

  Fvar = vect_double(KMAX + 5 + NEPS);	/* Backlog of old F values */
  v = vect_double(ndim);
  xopt = vect_double(ndimtot);
  xi2 = vect_double(ndimtot);
  fxi1 = vect_double(mdim);
  naccept = vect_int(ndim);
#ifndef APOT
  /* Optimum potential x-coord arrays */
  int   col, col2;
  double *optbegin, *optend, *optstep, *optinvstep, *optxcoord;
  optbegin = vect_double(ntypes);
  optend = vect_double(ntypes);
  optstep = vect_double(ntypes);
  optinvstep = vect_double(ntypes);
  optxcoord = vect_double(ndimtot);
#endif /* APOT */

  /* init step vector and optimum vector */
  for (n = 0; n < ndim; n++) {
    v[n] = 0.1;
    naccept[n] = 0;
  }
  for (n = 0; n < ndimtot; n++) {
    xi2[n] = xi[n];
    xopt[n] = xi[n];
  }
  F = calc_forces(xi, fxi1, 0);
  Fopt = F;

/* added */
#ifndef KIM
#ifndef APOT
  /* Need to save xcoord of this F potential because we use the
   optimum potential in the future, and the current potential
   could be rescaled differently from the optimum */
  col2 = 0;
  for (col = paircol + ntypes; col < paircol + 2 * ntypes; ++col) {
    optbegin[col2] = opt_pot.begin[col];
    optend[col2] = opt_pot.end[col];
    optstep[col2] = opt_pot.step[col];
    optinvstep[col2] = opt_pot.invstep[col];

    /* Loop through each spline knot of F */
    for (n = opt_pot.first[col]; n <= opt_pot.last[col]; ++n)
      optxcoord[n] = opt_pot.xcoord[n];
    ++col2;
  }
#endif /* APOT */
#endif /* !KIM */
/* added ends */

  /* determine optimum temperature for annealing */
  if (auto_T) {
    int   e = 0;
    int   u = 10 * ndim;
    int   m1 = 0;
    double dF = 0.0;
    double chi = 0.8;

    printf("Determining optimal starting temperature T ...\n");
    for (e = 0; e < u; e++) {
      for (n = 0; n < ndimtot; n++)
	xi2[n] = xi[n];
      h = (int)(eqdist() * ndim);
#ifdef APOT
      randomize_parameter(h, xi2, v);
#else
      /* Create a gaussian bump, width & hight distributed normally */
      width = fabs(normdist());
      height = normdist() * v[h];
      makebump(xi2, width, height, h);
#endif /* APOT */
      F2 = calc_forces(xi2, fxi1, 0);
      if (F2 <= F) {
	m1++;
      } else {
	dF += F2 - F;
      }
    }
    printf("Performed %d trial steps, %d of them were downhill.\n", u, m1);
    u -= m1;
    dF /= u;

    T = dF / log(u / (u * chi + (1 - chi) * m1));
    if (isnan(T) || isinf(T))
      error(1, "Simann failed because T was %f, please set it manually.", T);
    if (T < 0)
      T = -T;
    printf("Setting T=%f\n\n", T);
  }

  printf("  k\tT        \t  m\tF          \tFopt\n");
  printf("%3d\t%f\t%3d\t%f\t%f\n", 0, T, 0, F, Fopt);
  fflush(stdout);
  for (n = 0; n <= NEPS; n++)
    Fvar[n] = F;

  /* annealing loop */
  do {
    for (m = 0; m < NTEMP; m++) {
      for (j = 0; j < NSTEP; j++) {
	for (h = 0; h < ndim; h++) {
	  /* Step #1 */
	  for (n = 0; n < ndimtot; n++) {
	    xi2[n] = xi[n];
	  }
#ifdef APOT
	  randomize_parameter(h, xi2, v);
#else
	  /* Create a gaussian bump,
	     width & hight distributed normally */
	  width = fabs(normdist());
	  height = normdist() * v[h];
	  makebump(xi2, width, height, h);
#endif /* APOT */
	  F2 = calc_forces(xi2, fxi1, 0);
	  if (F2 <= F) {	/* accept new point */
#ifdef APOT
	    xi[idx[h]] = xi2[idx[h]];
#else
	    for (n = 0; n < ndimtot; n++)
	      xi[n] = xi2[n];
#endif /* APOT */
	    F = F2;
	    naccept[h]++;
	    if (F2 < Fopt) {
	      for (n = 0; n < ndimtot; n++)
		xopt[n] = xi2[n];

/* added */
#ifndef KIM
#ifndef APOT
	      /* Need to save xcoord of this F potential because we use the
	       optimum potential in the future, and the current potential
	       could be rescaled differently from the optimum */
	      col2 = 0;
	      for (col = paircol + ntypes; col < paircol + 2 * ntypes; ++col) {
		optbegin[col2] = opt_pot.begin[col];
		optend[col2] = opt_pot.end[col];
		optstep[col2] = opt_pot.step[col];
		optinvstep[col2] = opt_pot.invstep[col];

		/* Loop through each spline knot of F */
		for (n = opt_pot.first[col]; n <= opt_pot.last[col]; ++n)
		  optxcoord[n] = opt_pot.xcoord[n];

		++col2;
	      }
#endif /* APOT */
#endif /* !KIM */
/* added ends */


	      Fopt = F2;
	      if (*tempfile != '\0') {

/* added */
#ifndef KIM

#ifndef APOT
		write_pot_table(&opt_pot, tempfile);
#else
		update_apot_table(xi);
		write_pot_table(&apot_table, tempfile);
#endif /* APOT */

#else /* !KIM */
    write_pot_table(&opt_pot, tempfile);
#endif /* !KIM */
/*added ends*/  

	      }
	    }
	  } else if (eqdist() < (exp((F - F2) / T))) {
	    for (n = 0; n < ndimtot; n++)
	      xi[n] = xi2[n];
	    F = F2;
	    naccept[h]++;
	  }
	}
      }

      /* Step adjustment */
      for (n = 0; n < ndim; n++) {
	if (naccept[n] > (0.6 * NSTEP))
	  v[n] *= (1 + STEPVAR * ((double)naccept[n] / NSTEP - 0.6) / 0.4);
	else if (naccept[n] < (0.4 * NSTEP))
	  v[n] /= (1 + STEPVAR * (0.4 - (double)naccept[n] / NSTEP) / 0.4);
	naccept[n] = 0;
      }

      printf("%3d\t%f\t%3d\t%f\t%f\n", k, T, m + 1, F, Fopt);
      fflush(stdout);

      /* End annealing if break flagfile exists */
      if (*flagfile != '\0') {
	ff = fopen(flagfile, "r");
	if (NULL != ff) {
	  printf("Annealing terminated in presence of break flagfile \"%s\"!\n", flagfile);
	  printf("Temperature was %f, returning optimum configuration\n", T);
	  for (n = 0; n < ndimtot; n++)
	    xi[n] = xopt[n];
	  F = Fopt;
	  k = KMAX + 1;
	  fclose(ff);
	  remove(flagfile);
	  break;
	}
      }
#ifdef RESCALE
#if !defined APOT && ( defined EAM || defined ADP || defined MEAM )
      /* Check for rescaling... every tenth step */
      if (((m + 1) % 10 == 0) && (rescaleMe == 1)) {
	/* Was rescaling necessary ? */
	if (rescale(&opt_pot, 1.0, 0) != 0.0) {
	  /* wake other threads and sync potentials */
	  printf("F before rescale = %f\n", F);
	  F = calc_forces(xi, fxi1, 2);
	  printf("F after rescale = %f\n", F);
	}
      }
#endif /* !APOT && ( EAM || ADP || MEAM ) */
#endif /* RESCALE */
    }

    /*Temp adjustment */
    T *= TEMPVAR;
    k++;
    Fvar[k + NEPS] = F;
    loopagain = 0;
    for (n = 1; n <= NEPS; n++) {
      if (fabs(F - Fvar[k - n + NEPS]) > (EPS * F * 0.01))
	loopagain = 1;
    }
    if (!loopagain && ((F - Fopt) > (EPS * F * 0.01))) {
      for (n = 0; n < ndimtot; n++)
	xi[n] = xopt[n];
      F = Fopt;
#if defined MEAM && !defined APOT
      /* Need to put back xcoord of optimum F potential */
      col2 = 0;
      for (col = paircol + ntypes; col < paircol + 2 * ntypes; ++col) {
	opt_pot.begin[col] = optbegin[col2];
	opt_pot.end[col] = optend[col2];
	opt_pot.step[col] = optstep[col2];
	opt_pot.invstep[col] = optinvstep[col2];

	/* Loop through each spline knot of F */
	for (n = opt_pot.first[col]; n <= opt_pot.last[col]; ++n)
	  opt_pot.xcoord[n] = optxcoord[n];

	++col2;
      }

      /* wake other threads and sync potentials */
      F = calc_forces(xi, fxi1, 2);

      /* Turn off rescaling */
      rescaleMe = 0;
#endif /* MEAM && !APOT */

      loopagain = 1;
    }
  } while (k < KMAX && loopagain);
  for (n = 0; n < ndimtot; n++) {
    xi[n] = xopt[n];
  }

#if defined MEAM && !defined APOT
  /* Need to put back xcoord of optimum F potential */
  col2 = 0;
  for (col = paircol + ntypes; col < paircol + 2 * ntypes; ++col) {
    opt_pot.begin[col] = optbegin[col2];
    opt_pot.end[col] = optend[col2];
    opt_pot.step[col] = optstep[col2];
    opt_pot.invstep[col] = optinvstep[col2];

    /* Loop through each spline knot of F */
    for (n = opt_pot.first[col]; n <= opt_pot.last[col]; ++n)
      opt_pot.xcoord[n] = optxcoord[n];

    ++col2;
  }

  /* wake other threads and sync potentials */
  F = calc_forces(xi, fxi1, 2);
#endif /* MEAM && !APOT */
  printf("Finished annealing, starting powell minimization ...\n");

  if (*tempfile != '\0') {

/*added*/
#ifndef KIM

#ifndef APOT
    write_pot_table(&opt_pot, tempfile);
#else
    update_apot_table(xopt);
    write_pot_table(&apot_table, tempfile);
#endif /* APOT */

#else /* !KIM */
    write_pot_table(&opt_pot, tempfile);
#endif /* !KIM */
  }

  free_vect_double(Fvar);
  free_vect_double(v);
  free_vect_double(xopt);
  free_vect_int(naccept);
  free_vect_double(xi2);
  free_vect_double(fxi1);
  return;
}

#endif /* !EVO */<|MERGE_RESOLUTION|>--- conflicted
+++ resolved
@@ -119,17 +119,8 @@
   {
     int pos = center + i;
     /* using idx avoids moving fixed points */
-<<<<<<< HEAD
-
-/* added changed */      
-/*    if ((center + i <= ndim) && (idx[center + i] <= opt_pot.last[j])) {
-*/    if ((center + i < ndim) && (idx[center + i] < opt_pot.last[j])) {
-      x[idx[center + i]] += GAUSS((double)i / width) * height;
-    }
-=======
     if ((idx[pos] >= opt_pot.begin[j]) && (idx[pos] <= opt_pot.last[j]))
       x[idx[pos]] += GAUSS((double)i / width) * height;
->>>>>>> 03bd121f
   }
 
   for (i = 1; i <= 4.0 * width; i++)
@@ -351,7 +342,7 @@
 #endif /* APOT */
 
 #else /* !KIM */
-    write_pot_table(&opt_pot, tempfile);
+		write_pot_table(&opt_pot, tempfile);
 #endif /* !KIM */
 /*added ends*/  
 
