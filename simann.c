/****************************************************************
 *
 * simann.c: Contains all routines used for simulated annealing.
 *
 *****************************************************************
 *
 * Copyright 2002-2013
 *	Institute for Theoretical and Applied Physics
 *	University of Stuttgart, D-70550 Stuttgart, Germany
 *	http://potfit.itap.physik.uni-stuttgart.de/
 *
 *****************************************************************
 *
 *   This file is part of potfit.
 *
 *   potfit is free software; you can redistribute it and/or modify
 *   it under the terms of the GNU General Public License as published by
 *   the Free Software Foundation; either version 2 of the License, or
 *   (at your option) any later version.
 *
 *   potfit is distributed in the hope that it will be useful,
 *   but WITHOUT ANY WARRANTY; without even the implied warranty of
 *   MERCHANTABILITY or FITNESS FOR A PARTICULAR PURPOSE.  See the
 *   GNU General Public License for more details.
 *
 *   You should have received a copy of the GNU General Public License
 *   along with potfit; if not, see <http://www.gnu.org/licenses/>.
 *
 *****************************************************************/

#ifndef EVO

#include <ctype.h>

#include "potfit.h"

#include "optimize.h"
#include "potential.h"
#include "utils.h"

#define EPS 0.1
#define NEPS 4
#define NSTEP 20
#define NTEMP (3*ndim)
#define STEPVAR 2.0
#define TEMPVAR 0.85
#define KMAX 1000
#define GAUSS(a) (1.0/sqrt(2*M_PI)*(exp(-((a)*(a))/2.)))

#ifdef APOT

/****************************************************************
 *
 * void randomize_parameter(int n, double *xi, double *v);
 * 	int n: 		index of the parameter
 * 	double *xi: 	pointer to all parameters
 * 	double *v: 	pointer to displacement vector
 *
 * Function to generate random parameters for analytic potentials.
 * We loop over a new random parameter until we find one inside
 * the predefined range, specified by the user.
 *
 ****************************************************************/

void randomize_parameter(int n, double *xi, double *v)
{
  double temp, rand;
  int   done = 0, count = 0;
  double min, max;

  min = apot_table.pmin[apot_table.idxpot[n]][apot_table.idxparam[n]];
  max = apot_table.pmax[apot_table.idxpot[n]][apot_table.idxparam[n]];

  if (v[n] > max - min)
    v[n] = max - min;

  do {
    temp = xi[idx[n]];
    rand = 2.0 * eqdist() - 1.;
    temp += (rand * v[n]);
    if (temp >= min && temp <= max)
      done = 1;
    count++;
  } while (!done);
  xi[idx[n]] = temp;
}

#else

/****************************************************************
 *
 * void makebump(double *x,double width, double height, int center);
 *      double *x: 	pointer to all parameters
 *      double width: 	width of the gaussian
 *      double height: 	height of the gaussian
 *      int center: 	index of the center point
 *
 * Displaces equidistant sampling points of a function.
 * Displacement is given by gaussian of given width and height.
 *
 ****************************************************************/

void makebump(double *x, double width, double height, int center)
{
  int   i, j = 0;

  /* find pot to which center belongs */
  while (opt_pot.last[j] < idx[center])
    j++;
  for (i = 0; i <= 4. * width; i++) {
    /* using idx avoids moving fixed points */
    if ((center + i <= ndim) && (idx[center + i] <= opt_pot.last[j])) {
      x[idx[center + i]] += GAUSS((double)i / width) * height;
    }
  }
  for (i = 1; i <= 4. * width; i++) {
    if ((center - i >= 0) && (idx[center - i] >= opt_pot.first[j])) {
      x[idx[center - i]] += GAUSS((double)i / width) * height;
    }
  }
  return;
}

#endif /* APOT */

/****************************************************************
 *
 * void anneal(double *x);
 * 	double *x: 	pointer to all parameters
 *
 * Anneals a vector xi to minimize a function F(xi).
 * Algorithm according to Corana et al.
 *
 ****************************************************************/

void anneal(double *xi)
{
  int   h = 0, j = 0, k = 0, n, m = 0;	/* counters */
  int   auto_T = 0;
  int   loopagain;		/* loop flag */
  int   rescaleMe = 1;		/* rescaling flag */
  double T = -1.;		/* Temperature */
  double F, Fopt, F2;		/* Fn value */
  double *Fvar;			/* backlog of Fn vals */
  double *v;			/* step vector */
  double *xopt, *xi2;		/* optimal value */
  double *fxi1;			/* two latest force vectors */
#ifndef APOT
  double width, height;		/* gaussian bump size */
#endif /* APOT */
#ifdef DIPOLE
  FILE *outfile;
  char *filename = "Dipole.convergency";
#endif /* DIPOLE */
  FILE *ff;			/* exit flagfile */
  int  *naccept;		/* number of accepted changes in dir */

  /* check for automatic temperature */
  if (tolower(anneal_temp[0]) == 'a') {
    auto_T = 1;
  } else {
    T = atof(anneal_temp);
    if (T < 0)
      error(1, "The value for anneal_temp (%f) is invalid!\n", T);
  }

  if (T == 0. && auto_T != 1)
    return;			/* don't anneal if starttemp equal zero */

  Fvar = vect_double(KMAX + 5 + NEPS);	/* Backlog of old F values */
  v = vect_double(ndim);
  xopt = vect_double(ndimtot);
  xi2 = vect_double(ndimtot);
  fxi1 = vect_double(mdim);
  naccept = vect_int(ndim);
  // Optimum potential x-coord arrays
  int   col, col2;
  double *optbegin, *optend, *optstep, *optinvstep, *optxcoord;
  optbegin = vect_double(ntypes);
  optend = vect_double(ntypes);
  optstep = vect_double(ntypes);
  optinvstep = vect_double(ntypes);
  optxcoord = vect_double(ndimtot);

  /* init step vector and optimum vector */
  for (n = 0; n < ndim; n++) {
    v[n] = .1;
    naccept[n] = 0;
  }
  for (n = 0; n < ndimtot; n++) {
    xi2[n] = xi[n];
    xopt[n] = xi[n];
  }
  F = (*calc_forces) (xi, fxi1, 0);
  Fopt = F;
  // Need to save xcoord of this F potential because we use the
  // optimum potential in the future, and the current potential
  // could be rescaled differently from the optimum
  col2 = 0;
  for (col = paircol + ntypes; col < paircol + 2 * ntypes; ++col) {
    optbegin[col2] = opt_pot.begin[col];
    optend[col2] = opt_pot.end[col];
    optstep[col2] = opt_pot.step[col];
    optinvstep[col2] = opt_pot.invstep[col];

    // Loop through each spline knot of F
    for (n = opt_pot.first[col]; n <= opt_pot.last[col]; ++n)
      optxcoord[n] = opt_pot.xcoord[n];
    ++col2;
  }
  /* determine optimum temperature for annealing */
  if (auto_T) {
    int   e = 0;
    int   u = 10 * ndim;
    int   m1 = 0;
    double dF = 0.;
    double chi = .8;

    printf("Determining optimal starting temperature T ...\n");
    for (e = 0; e < u; e++) {
      for (n = 0; n < ndimtot; n++)
	xi2[n] = xi[n];
      h = (int)(eqdist() * ndim);
#ifdef APOT
      randomize_parameter(h, xi2, v);
#else
      /* Create a gaussian bump,
         width & hight distributed normally */
      width = fabs(normdist());
      height = normdist() * v[h];
      makebump(xi2, width, height, h);
#endif /* APOT */
      F2 = (*calc_forces) (xi2, fxi1, 0);
      if (F2 <= F) {
	m1++;
      } else {
	dF += F2 - F;
      }
    }
    printf("Did %d steps, %d were accepted\n", u, m1);
    u -= m1;
    dF /= u;

    T = dF / log(u / (u * chi + (1 - chi) * m1));
    if (isnan(T) || isinf(T))
      error(1, "Simann failed because T was %f, please set it manually.", T);
    if (T < 0)
      T = -T;
    printf("Setting T=%f\n\n", T);
  }

  printf("  k\tT        \t  m\tF          \tFopt\n");
  printf("%3d\t%f\t%3d\t%f\t%f\n", 0, T, 0, F, Fopt);
  fflush(stdout);
  for (n = 0; n <= NEPS; n++)
    Fvar[n] = F;

  /* annealing loop */
  do {
    for (m = 0; m < NTEMP; m++) {
      for (j = 0; j < NSTEP; j++) {
	for (h = 0; h < ndim; h++) {
	  /* Step #1 */
	  for (n = 0; n < ndimtot; n++) {
	    xi2[n] = xi[n];
	  }
#ifdef APOT
	  randomize_parameter(h, xi2, v);
#else
	  /* Create a gaussian bump,
	     width & hight distributed normally */
	  width = fabs(normdist());
	  height = normdist() * v[h];
	  makebump(xi2, width, height, h);
#endif /* APOT */
	  F2 = (*calc_forces) (xi2, fxi1, 0);
	  if (F2 <= F) {	/* accept new point */
#ifdef APOT
	    xi[idx[h]] = xi2[idx[h]];
#else
	    for (n = 0; n < ndimtot; n++)
	      xi[n] = xi2[n];
#endif /* APOT */
	    F = F2;
	    naccept[h]++;
	    if (F2 < Fopt) {
	      for (n = 0; n < ndimtot; n++)
		xopt[n] = xi2[n];

	      // Need to save xcoord of this F potential because we use the
	      // optimum potential in the future, and the current potential
	      // could be rescaled differently from the optimum
	      col2 = 0;
	      for (col = paircol + ntypes; col < paircol + 2 * ntypes; ++col) {
		optbegin[col2] = opt_pot.begin[col];
		optend[col2] = opt_pot.end[col];
		optstep[col2] = opt_pot.step[col];
		optinvstep[col2] = opt_pot.invstep[col];

		// Loop through each spline knot of F
		for (n = opt_pot.first[col]; n <= opt_pot.last[col]; ++n)
		  optxcoord[n] = opt_pot.xcoord[n];

		++col2;
	      }
	      Fopt = F2;
	      if (*tempfile != '\0') {
#ifndef APOT
		write_pot_table(&opt_pot, tempfile);
#else
		update_apot_table(xi);
		write_pot_table(&apot_table, tempfile);
#endif /* APOT */
	      }
	    }
	  } else if (eqdist() < (exp((F - F2) / T))) {
	    for (n = 0; n < ndimtot; n++)
	      xi[n] = xi2[n];
	    F = F2;
	    naccept[h]++;
	  }
	}
      }

      /* Step adjustment */
      for (n = 0; n < ndim; n++) {
	if (naccept[n] > (0.6 * NSTEP))
	  v[n] *= (1 + STEPVAR * ((double)naccept[n] / NSTEP - 0.6) / 0.4);
	else if (naccept[n] < (0.4 * NSTEP))
	  v[n] /= (1 + STEPVAR * (0.4 - (double)naccept[n] / NSTEP) / 0.4);
	naccept[n] = 0;
      }

      printf("%3d\t%f\t%3d\t%f\t%f\n", k, T, m + 1, F, Fopt);
      fflush(stdout);

      /* End annealing if break flagfile exists */
      if (*flagfile != '\0') {
	ff = fopen(flagfile, "r");
	if (NULL != ff) {
	  printf("Annealing terminated in presence of break flagfile \"%s\"!\n", flagfile);
	  printf("Temperature was %f, returning optimum configuration\n", T);
	  for (n = 0; n < ndimtot; n++)
	    xi[n] = xopt[n];
	  F = Fopt;
	  k = KMAX + 1;
	  fclose(ff);
	  remove(flagfile);
	  break;
	}
      }
#if !defined APOT && ( defined EAM || defined ADP || defined MEAM ) && !defined NORESCALE
      /* Check for rescaling... every tenth step */
      if (((m + 1) % 10 == 0) && (rescaleMe == 1)) {
	/* Was rescaling necessary ? */
	if (rescale(&opt_pot, 1., 0) != 0.) {
	  /* wake other threads and sync potentials */
	  printf("F before rescale = %f\n", F);
	  F = (*calc_forces) (xi, fxi1, 2);
	  printf("F after rescale = %f\n", F);
	}
      }
<<<<<<< HEAD
#endif /* !APOT && ( EAM || ADP ) && !NORESCALE */
=======
#endif /* !APOT && ( EAM || ADP || MEAM ) && !NORESCALE */

>>>>>>> 536a41b7
    }
/*    exit(EXIT_FAILURE);*/

    /*Temp adjustment */
    T *= TEMPVAR;
    k++;
    Fvar[k + NEPS] = F;
    loopagain = 0;
    for (n = 1; n <= NEPS; n++) {
      if (fabs(F - Fvar[k - n + NEPS]) > (EPS * F * 0.01))
	loopagain = 1;
    }
    if (!loopagain && ((F - Fopt) > (EPS * F * 0.01))) {
      for (n = 0; n < ndimtot; n++)
	xi[n] = xopt[n];
      F = Fopt;
#ifdef MEAM
      // Need to put back xcoord of optimum F potential
      col2 = 0;
      for (col = paircol + ntypes; col < paircol + 2 * ntypes; ++col) {
	opt_pot.begin[col] = optbegin[col2];
	opt_pot.end[col] = optend[col2];
	opt_pot.step[col] = optstep[col2];
	opt_pot.invstep[col] = optinvstep[col2];

	// Loop through each spline knot of F
	for (n = opt_pot.first[col]; n <= opt_pot.last[col]; ++n)
	  opt_pot.xcoord[n] = optxcoord[n];

	++col2;
      }

      /* wake other threads and sync potentials */
      F = (*calc_forces) (xi, fxi1, 2);

#endif

      loopagain = 1;

      // Turn off rescaling
      rescaleMe = 0;
    }
  } while (k < KMAX && loopagain);
  for (n = 0; n < ndimtot; n++) {
    xi[n] = xopt[n];
  }

#ifdef MEAM
  // Need to put back xcoord of optimum F potential
  col2 = 0;
  for (col = paircol + ntypes; col < paircol + 2 * ntypes; ++col) {
    opt_pot.begin[col] = optbegin[col2];
    opt_pot.end[col] = optend[col2];
    opt_pot.step[col] = optstep[col2];
    opt_pot.invstep[col] = optinvstep[col2];

    // Loop through each spline knot of F
    for (n = opt_pot.first[col]; n <= opt_pot.last[col]; ++n)
      opt_pot.xcoord[n] = optxcoord[n];

    ++col2;
  }

  // wake other threads and sync potentials
  F = (*calc_forces) (xi, fxi1, 2);
#endif
  printf("Finished annealing, starting powell minimization ...\n");

  F = Fopt;
  if (*tempfile != '\0') {
#ifndef APOT
    write_pot_table(&opt_pot, tempfile);
#else
    update_apot_table(xopt);
    write_pot_table(&apot_table, tempfile);
#endif /* APOT */
  }

  free_vect_double(Fvar);
  free_vect_double(v);
  free_vect_double(xopt);
  free_vect_int(naccept);
  free_vect_double(xi2);
  free_vect_double(fxi1);
  return;
}

#endif /* !EVO */<|MERGE_RESOLUTION|>--- conflicted
+++ resolved
@@ -360,14 +360,8 @@
 	  printf("F after rescale = %f\n", F);
 	}
       }
-<<<<<<< HEAD
-#endif /* !APOT && ( EAM || ADP ) && !NORESCALE */
-=======
 #endif /* !APOT && ( EAM || ADP || MEAM ) && !NORESCALE */
-
->>>>>>> 536a41b7
-    }
-/*    exit(EXIT_FAILURE);*/
+    }
 
     /*Temp adjustment */
     T *= TEMPVAR;
