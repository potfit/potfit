<<<<<<< HEAD
dipole-20110328
+ elstat parameter dp_kappa can now be optimized
=======
devel
+ new initialization method for analytic potential functions
+ don't move the binary if BIN_DIR is empty
+ the error sum is now calculated as w*d^2 and no longer as (w*d)^2
>>>>>>> 44f4186f

devel-20110331
+ adjust copyright years to 2011
+ lots of code clean-up
+ move analytic function to their own header file

devel-20110330
+ abort if anneal_temp is missing in parameter file

dipole-20110328
+ new outout coul2imd now available

dipole-20110325
+ new short-range potential (Buckingham) now available for electrostatic

devel-20110325
+ update comments
+ revert the r=0 fix in spline calculation
+ make simann the default algorithm for all potentials, evo is still
  available via _evo_ compile option
+ comments are now allowed in potential files between blocks, starting with #
+ [ADP] fix writing for the quadrupole potential for systems with more than one atom type

dipole-20110309
+ enhanced output for dipole-convergency

devel-20101221
+ [APOT] fix bug with chemical potentials and global parameters
+ [EVO] change initialization for tabulated potentials
+ timing information is now shown if output_prefix is not set

--> POTFIT-20101207 released

devel-20101207
+ properly check for the correct potential types
+ remove some unneeded variables

devel-20101201
+ increase the epsilon for the powell_lsq from 0.0001 to 0.001
+ added line numbers for errors in config files
+ error() and warning() functions can now be used with arguments like printf

devel-20101122
+ change weights once more from w*d^2 to (w*dx)^2
+ adjust dummy constraints output for console
+ limit number of cpus to nconf

devel-20101108
+ revert the normalization of energy and stress weights
+ small technical changes

dipole-20101025
+ COULOMB and DIPOLE are now working with mpi

devel-20101018
+ fix strcpy bug with stresses
+ cutoff radius for embedding function is now read from potential file
+ energy and stress weight normalized:
  if both are set to 1. then the energy is equally
  weighted as the forces and as the stresses
  (effectively the squared energy difference is multiplied by
   eng_weight * 3 * atoms_in_configuration)
+ added timing information from dipole tree

devel-20101006
+ remove some redundant header files
+ many bugs in new optimization algorithm fixed

devel-20101004
+ add exp_plus potential
+ sorted potfit.h and added a few comments, read_apot_table -> read_pot_table0
+ differential evolution is now the default optimization algorithm,
	simulated annealing can be used with simann compile option

dipole-20101004
+ new outputfiles: coulomb-potential-tables

devel-20101001
+ ADP is now available for tabulated potenials, format 3 or 4
+ [APOT] check potentials for nan
+ added NDEBUG flag, enabling the use of assert's for debugging
+ [APOT] add mishin adp potentials, not quite easy to handle
+ implemented self-adjusting control parameters for diff_evo
+ new stopping criterion for diff_evo, replaced evo_width by evo_threshold

--> POTFIT-20100928 released

trunk-20100928
+ [APOT] fix severe bug with imd potentials

trunk-20100920
+ adjust evo abortion criterion
+ fix force2imd script, is now consistent with potfit config numbering
+ [APOT] adjust ccb potential function to include all parameters
+ the version info is now more precise
+ [vasp2force] remove warning about single atom energy if -e is not given

dipole-20100831
+ Option DIPOLE now calculates the exactly same induced dipole moments and
  fields within the self-consistent iteration as IMD

dipole-20100830
+ Option DIPOLE now calculates the exactly same forces, energies and stresses
  as IMD

dipole-20100825
+ Option COULOMB now calculates the exactly same forces, energies and stresses
  as IMD

dipole-20100817
+ last alignments with IMD

dipole-20100816
+ Option MONOPOLE renamed as COULOMB (adapted to IMD)
+ charge neutrality now provided

--> POTFIT-20100812 released

trunk-20100812
+ make endpot optional, is set to ${startpot}_end it not given
+ change i386 profile to i586
+ remove a few commented lines that are not necessary any more
+ set reasonable inital values for starting parameters
+ [APOT] add cbb potential to potfit and makeapot
+ add flagfile interruption to evo and remove unneeded variables
+ remove unneeded header files as well
+ adjust diff_evo parameters

trunk-20100810
+ strip even more (comments)

dipole-20100809
+ split option DIPOLE in MONOPOLE and DIPOLE, thereby MONOPOLE is implied by DIPOLE
+ uf (use forces) can now be used in connection with electrostatic forces
+ option FWEIGHT now works with options MONOPOLE and DIPOLE
+ all tail-functions are now evaluated without splines in order to have
  accurate derivations

devel-20100809
+ final commit before next release
+ evolutionary algorithm now restarts if average==best
+ fix Makefile for gcc profiles

dipole-20100804
+ Self energy terms added
+ all splines for electrostatic tail-functions are now evaluated once only
+ shifts changed from (r-r_cut) to 1/2*(r^2 - r_cut^2) (adapted to IMD)
+ output-file Dipol_convergency is now available

devel-20100730
+ more optimization flags for icc and gcc
+ adjust comments to c-style
+ remove openmp
+ Makefile updated
+ [APOT] add support for ACML for analytic functions

dipole-20100729
+ last loop added for dipole calculation

dipole-20100729
+ tail of dipole potential -> all electrostatic potential-tails (five) implemented

devel-20100726
+ strip binaries
+ clean up Makefile, many old targets removed, 4 targets remaining
+ IMDSYS has been removed, set your system in the Makefile

trunk-20100726
+ [ADP] fix? force calculation
+ [APOT] fix punishments with invariant potentials

dipole-20100713
+ tail of coloumb-dipole potential
+ full dipole table now initializing

trunk-20100709
+ [APOT] reduce number of sampling points for analytic potentials
+ [APOT] makeapot now writes the correct potential type
+ [APOT] fixed a bug with cp and globals
+ don't write errors if the weight is 0 for energy or stress
+ [APOT] update NOPUNISH target a little bit

dipole-20100707
+ third loop in calc_forces_dipole

dipole-20100705
+ splines for tail of coulomb-potential

dipole-20100702
+ monopole enhancement done

dipole-20100630
+ dipole output
+ energy conserving shift for ms-potential
+ new properties static field and short-range dipole moment added to atom_t

trunk-20100623
+ change indent mode a little bit
  this changes many lines, so put it in an extra commit

trunk-20100623
+ Makefile: exit if there is no compiler available
+ [APOT] globals can now also be fixed
+ force data is now separated by 2 blank lines, makes scatterplots for single configs easy

devel-20100610
+ [APOT] make punishments for apot optional
+ there is now (again) a limit on the size of the directional vectors v in simann

trunk-20100609
+ revert simann changes from 201005012
+ update plotapot script for adp potentials
+ update GPL notice
+ add new analytic functions and update old ones

trunk-20100531
+ adapt force routines to new col system

trunk-20100525
+ make scripts executable
+ fix conf_weights for stresses

adp-20100528
+ fix conf_weight for stresses
+ adp is now working with mpi
+ save coloumns for interactions, untested with tabulated potentials for now

adp-20100527
+ adp should now be complete, mpi still missing

bzr-20100512
+ moved files from *_r.* to *.*, all types are real, include header for bracketing
+ fix warnings when compiling with debug flag
+ simann now counts all new parameters as an attempt, even if they were out of bounds
+ optimize evo output
+ properly initialize the dSFMT prng

bzr-20100510
+ removed some commented code
+ make the order of chemical potentials, globals and other stuff in the potential file
	arbitrary
+ switch random number generator to double precision Fast Mersenne Twister (dSFMT)
	this has not been tested on other platforms
+ move normdist to utils.c, it is used in simann.c and diff_evo.c
+ remove potscale and oldcode completely
+ move update_slots to an earlier point of execution time, only root does it now
+ remove pot_list completely
+ change MAXNEIGH to dynamic array
+ only save new neighbors, speeds up the optimization significantly
  calculate forces with actio=reactio

bzr-20100429
+ new functions and loops added for dipole calculation

bzr-20100426
+ re-add DIPOLE part

bzr-20100426
+ start migration to bazaar vcs 
+ prepare trunk: 
	removed .revisions file
	moved potscale to util directory
	removed html directory
	merged smooth.c into functions.c
	remove MEAM, ADP and DIPOLE parts
	remove all references to format5

CVS-20100422
+ final updates
+ remove charge-extension for ms- and lj-potential

CVS-20100420
+ remove DEBUG_FORCES from pair and eam force calculation
+ prepare for release, minor changes

CVS-20100416
+ import force_adp.c, energy is working, forces are still missing
+ stens -> sym_tens

CVS-20100415
+ new force-file forces_dipole.c added needed for option DIPOLE

CVS-20100414
+ [APOT] chemical potentials are now disabled by default, can be enabled with
		 "enable_cp 1" in parameter file
+ potfit now forces the correct ntypes-setting in the parameter file
+ new information in potential files: #T <interaction>, e.g. #T EAM
+ new potential morse-stretch added
+ charge-extension for ms- and lj-potential
+ option DIPOLE implemented (including new parameters, calc_forces_dipole)

CVS-20100408
+ Actually, there are elements with only one letter

CVS-20100330
+ vektor -> vector
+ first preparations for ADP potentials
+ fix seed option, it actually never worked

CVS-20100312
+ fix simann for tabulated potentials

CVS-20100224
+ add d_eps parameter as an error margin in powell_lsq, can be set in param file
	via d_eps
+ write error report to a file (output_prefix.error)
	grep for "RMS" for force, energy, stress rms-error and total error sum in one line
+ cleaned up header file potfit.h
+ flagfile will be deleted if fit is terminated
+ [APOT] the punishment for bad parameters is controlled via "apot_punish" in parameter file
	default value is 0
	This applies only to restrictions, not for parameters out of bounds !

CVS-20100218
+ bump copyright years to 2010
+ [APOT] add a few new analytic potential functions

CVS-20100204
+ [MEAM] initial commit

CVS-20100204
+ [APOT] added support for global parameters, beta stage
+ [APOT] write correct embedding function for imd potentials
+ [APOT] fix parameter check
+ [general] more code cleanup, add some comments

CVS-20100125
+ split up force calculation in different files
+ update Makefile for EAM/MEAM and PAIR targets
+ [APOT] make imd potentials more consistant
+ [APOT] fix periodic parameters with smooth cutoff

CVS-20100111
+ [APOT] use new cutoff function
+ general code cleanup, hopefully everything still works as expected
+ only compile sources needed for the selected targets
+ make mkl default for x86_64-gcc

CVS-20091216
+ added option to assign different weights to configurations with #W option
+ fixed stress output
+ last stable version before major changes are commited (new cutoff, adp and maybe meam)

CVS-20091208
+ [APOT] fix invariant potentials

CVS-20091202
+ fix more uninitialized values
+ [APOT] fix rare segfault with universal function
+ evolution algorithm polished

CVS-20091120
+ [APOT] fix punishments for pair potentials
+ fix some memory leaks (experimental, may break mpi)
+ [APOT] add evolutionary algorithm for testing purposes (activate with _evo target)
+ fix uninitialized values

CVS-20091012
+ don't write punishments if opt=0
+ [APOT] fix cp_ detection with element names

CVS-20090925
+ [APOT] more fixes for EAM
+ [APOT] fix spline calculation
+ minor code cleanups
+ [APOT] fix range for embedding function in plot files
+ [APOT] fix mpi with new grad function

CVS-20090912
+ fix compilation without EAM
+ [APOT] be quiet about compnodes if no cn is found in potential file
+ [APOT] improve cp_ and cn output in potential files
+ [APOT] read arbitrary lines of comments
+ [APOT] write cutoff function to potential file
+ temporary fix for spline extrapolation
+ [APOT] fix invstep for potentials
+ [APOT] fix next severe eam bug, how could this ever work?

CVS-20090902
+ [APOT] clean up internal punishments
+ pointers to important positions in force-vector added
+ improved output of punishment constraints
+ [apot] fix eopp parameter check

CVS-20090831
+ print error messages to stderr (setup)

CVS-20090819
+ [APOT] fix severe _sc bug
+ [APOT] override manual input for embedding function cutoff
+ be more precise about unexpected end of files
+ [APOT] fix _sc detection
+ [APOT] adjust imd-output to new cutoff

CVS-20090717
+ code cleanup in forces.c
+ add punishments to force-array for powell_lsq

CVS-20090706
+ potfit writes the #C line also for potentials of format 3+4
+ fix element detection for configurations containing only 1 element
+ more fixes for element and configuratiion mismatch detection
+ removed code for increased cutoff completely, cubic cutoff function always cuts at rcut
+ [APOT] fix punishment for "universal"

CVS-20090616
+ new build target FORCES - prints out every force calculated, so be very careful about
  logging, only recommended for runs without optimization
  (FORCES is only active in combination with DEBUG)
+ [APOT] added new potential and some tweaks for optimizaion
+ added some units to the rms error
+ potfit no longer reads and prints configuration names
+ new script available: list_config.sh - reads vasp2force comments from force files
  and displays them with the corresponding potential number
+ potfit now reports any punishments in the error report, if there are any
+ new terminating criterion for simann: now depending on the relative change of F and Fopt

CVS-20090603
+ [APOT] added function to check parameters for some additional constraints
+ [APOT] moved punishment to extra function and add eopp punishment
+ [APOT] initialize splines for eam correctly

CVS-20090515
+ added support for cells smaller than cutoff radius
+ added support for chemical species via #C in config and potential files
+ [APOT] smooth_cutoff is now using a cubic polynomial instead of a parabola
  that makes it a lot more stable regarding the cutoff radius

CVS-20090513
+ [MPI] fixed a bug that ended in an endless loop if an error was
  encountered before the first broadcast
+ the radial distribution output now states how many functions it contains
+ [APOT] the plotapot script now reads how many rad. dist. there are
+ [APOT] fixed a bug with potentials not using _sc
+ replaced end{force,energy,stress} by output_prefix
  the files "output_prefix".{force,energy,stress,rho_loc,punish} will be written if present
  else the output will be redirected to stdout
+ the force file now shows the atomtype

CVS-20090421
+ [APOT] fixed parameters (pmin==pmax) are now really fixed
+ [APOT] lots of eam bugs fixed

CVS-20090414
+ [APOT] first (working) EAM implementation - needs lots of testing
+ [APOT] don't use rcut
+ [APOT] always enable -DNORESCALE (only important for EAM)

CVS-20090408
+ [APOT] update compnodes script with -n option (only shows compnodes)
+ [APOT] add makeapot script to generate analytic potential files easily
+ add option to write energy output to file (endenergy)
+ potfit now reads the comments from the vasp2force.sh script and
  assigns the names to the potentials
+ [APOT] update "_" detection for potentials
+ fix mindist for ntypes > 2
+ vasp2force.sh does not need POSCAR anymore, it's optional now
+ added pot_index to iterate through potentials
+ [APOT] fix bug with disable_cp ending up in an infinite loop
+ [APOT] added MPI-parallelisation

CVS-20090312
+ [APOT] composition nodes were completely broken, fix that
+ [APOT] compnodes utility to calculate some composition nodes

CVS-20090306
+ output for stress can now be written to a file as well
+ [APOT] fixed potentials without _sc option
+ [APOT] added composition nodes to chemical potentials (only 2d)

CVS-20090216
+ fix rms error for energy-weight
+ [APOT] only write new potential after step adjustment
+ [APOT] the first step of a newly read potential was always wrong
+ don't write end_pot if there was no optimization
+ some cleanup for the error output
+ write unweighted energies and stresses
+ [APOT] added new potentials, for details see web page

CVS-20090210
+ [ACML] Updated compiler flags for acml, gcc...

CVS-20090116
+ [APOT] reworked the validate part
+ [APOT] enabled MPI support for apot, not tested yet, probably broken by chemical potentials
+ [APOT] added chemical potentials to the fit parameters
+ added na_typ variable, that holds the number of atoms per atomtype
+ write force data to file if endforce is given in parameter file
+ added option to write radial pair distances
+ [APOT] cp_# parameters in potential files are now ignored if disable_cp=1
+ [APOT] apot now displays rcut as cutoff and no longer the end of the potential
+ [APOT] added radial distribution to awk script
+ [APOT] fix bug where potential output was always smoothed
+ added rms errors for forces, energies, stress
+ [APOT] the awk script now accepts radial distributions as well

CVS-20081201
+ [APOT] new_slots should now be a lot faster since we only update if there actually
  is a new parameter or a new cutoff radius
+ [APOT] Improved awk script to read an arbitrary number of potential files
+ [APOT] some minor tweaks in the SA-algorithm, mainly for speed purposes
+ [APOT] fixed bug with temporary potential files, now the current potential
  and not the past one is written to the tempfile
+ new variable real *calc_list that stores the parameters
  the potential in the calc_table was generated from

CVS-20081126
+ [APOT] Added an awk script to convert apot potentials to gnuplot format
+ [APOT] A new validate function to check the generated potentials has
  been implemented
+ [APOT] Removed precomputed power-tables
+ [APOT] Completely rewritten the smooth-cutoff option (now beta stage)
+ imdpot is now optional and no longer mandatory
+ [APOT] New parameter "plotmin", the plotting potential and imd potential will
  begin at this point

Changes in potfit20081104

Bugfix:

+ Error in bracketing (pathological cases)
+ Issues with new MKL/icc releases.
+ Bug in potential rescaling
+ vasp2force Bug: Incorrect scale.

Enhancement:

+ ACML support in Makefile
+ Better output in cases of short distance errors
+ Separate optimisation potential from calculation potential
+ EAM potentials: Implementation of gauge constraints with NORESC compilation
  option redone.
+ Improved output during optimisation.
+ vasp2force support for multiple MD steps greatly improved.
+ Reorder potentials with pottrans.

New Features:

+ Analytic pair potentials (alpha).
+ Awk scripts for potential generation, combination, ...<|MERGE_RESOLUTION|>--- conflicted
+++ resolved
@@ -1,12 +1,10 @@
-<<<<<<< HEAD
 dipole-20110328
 + elstat parameter dp_kappa can now be optimized
-=======
+
 devel
 + new initialization method for analytic potential functions
 + don't move the binary if BIN_DIR is empty
 + the error sum is now calculated as w*d^2 and no longer as (w*d)^2
->>>>>>> 44f4186f
 
 devel-20110331
 + adjust copyright years to 2011
