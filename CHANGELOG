<<<<<<< HEAD
dipole-20110328
+ new outout coul2imd now available

dipole-20110325
+ new short-range potential (Buckingham) now available for electrostatic
=======
devel-20110330
+ abort if anneal_temp is missing in parameter file
>>>>>>> 2523f8f7

devel-20110325
+ update comments
+ revert the r=0 fix in spline calculation
+ make simann the default algorithm for all potentials, evo is still
  available via _evo_ compile option
+ comments are now allowed in potential files between blocks, starting with #
+ [ADP] fix writing for the quadrupole potential for systems with more than one atom type

dipole-20110309
+ enhanced output for dipole-convergency

devel-20101221
+ [APOT] fix bug with chemical potentials and global parameters
+ [EVO] change initialization for tabulated potentials
+ timing information is now shown if output_prefix is not set

--> POTFIT-20101207 released

devel-20101207
+ properly check for the correct potential types
+ remove some unneeded variables

devel-20101201
+ increase the epsilon for the powell_lsq from 0.0001 to 0.001
+ added line numbers for errors in config files
+ error() and warning() functions can now be used with arguments like printf

devel-20101122
+ change weights once more from w*d^2 to (w*dx)^2
+ adjust dummy constraints output for console
+ limit number of cpus to nconf

devel-20101108
+ revert the normalization of energy and stress weights
+ small technical changes

dipole-20101025
+ COULOMB and DIPOLE are now working with mpi

devel-20101018
+ fix strcpy bug with stresses
+ cutoff radius for embedding function is now read from potential file
+ energy and stress weight normalized:
  if both are set to 1. then the energy is equally
  weighted as the forces and as the stresses
  (effectively the squared energy difference is multiplied by
   eng_weight * 3 * atoms_in_configuration)
+ added timing information from dipole tree

devel-20101006
+ remove some redundant header files
+ many bugs in new optimization algorithm fixed

devel-20101004
+ add exp_plus potential
+ sorted potfit.h and added a few comments, read_apot_table -> read_pot_table0
+ differential evolution is now the default optimization algorithm,
	simulated annealing can be used with simann compile option

dipole-20101004
+ new outputfiles: coulomb-potential-tables

devel-20101001
+ ADP is now available for tabulated potenials, format 3 or 4
+ [APOT] check potentials for nan
+ added NDEBUG flag, enabling the use of assert's for debugging
+ [APOT] add mishin adp potentials, not quite easy to handle
+ implemented self-adjusting control parameters for diff_evo
+ new stopping criterion for diff_evo, replaced evo_width by evo_threshold

--> POTFIT-20100928 released

trunk-20100928
+ [APOT] fix severe bug with imd potentials

trunk-20100920
+ adjust evo abortion criterion
+ fix force2imd script, is now consistent with potfit config numbering
+ [APOT] adjust ccb potential function to include all parameters
+ the version info is now more precise
+ [vasp2force] remove warning about single atom energy if -e is not given

dipole-20100831
+ Option DIPOLE now calculates the exactly same induced dipole moments and
  fields within the self-consistent iteration as IMD

dipole-20100830
+ Option DIPOLE now calculates the exactly same forces, energies and stresses
  as IMD

dipole-20100825
+ Option COULOMB now calculates the exactly same forces, energies and stresses
  as IMD

dipole-20100817
+ last alignments with IMD

dipole-20100816
+ Option MONOPOLE renamed as COULOMB (adapted to IMD)
+ charge neutrality now provided

--> POTFIT-20100812 released

trunk-20100812
+ make endpot optional, is set to ${startpot}_end it not given
+ change i386 profile to i586
+ remove a few commented lines that are not necessary any more
+ set reasonable inital values for starting parameters
+ [APOT] add cbb potential to potfit and makeapot
+ add flagfile interruption to evo and remove unneeded variables
+ remove unneeded header files as well
+ adjust diff_evo parameters

trunk-20100810
+ strip even more (comments)

dipole-20100809
+ split option DIPOLE in MONOPOLE and DIPOLE, thereby MONOPOLE is implied by DIPOLE
+ uf (use forces) can now be used in connection with electrostatic forces
+ option FWEIGHT now works with options MONOPOLE and DIPOLE
+ all tail-functions are now evaluated without splines in order to have
  accurate derivations

devel-20100809
+ final commit before next release
+ evolutionary algorithm now restarts if average==best
+ fix Makefile for gcc profiles

dipole-20100804
+ Self energy terms added
+ all splines for electrostatic tail-functions are now evaluated once only
+ shifts changed from (r-r_cut) to 1/2*(r^2 - r_cut^2) (adapted to IMD)
+ output-file Dipol_convergency is now available

devel-20100730
+ more optimization flags for icc and gcc
+ adjust comments to c-style
+ remove openmp
+ Makefile updated
+ [APOT] add support for ACML for analytic functions

dipole-20100729
+ last loop added for dipole calculation

dipole-20100729
+ tail of dipole potential -> all electrostatic potential-tails (five) implemented

devel-20100726
+ strip binaries
+ clean up Makefile, many old targets removed, 4 targets remaining
+ IMDSYS has been removed, set your system in the Makefile

trunk-20100726
+ [ADP] fix? force calculation
+ [APOT] fix punishments with invariant potentials

dipole-20100713
+ tail of coloumb-dipole potential
+ full dipole table now initializing

trunk-20100709
+ [APOT] reduce number of sampling points for analytic potentials
+ [APOT] makeapot now writes the correct potential type
+ [APOT] fixed a bug with cp and globals
+ don't write errors if the weight is 0 for energy or stress
+ [APOT] update NOPUNISH target a little bit

dipole-20100707
+ third loop in calc_forces_dipole

dipole-20100705
+ splines for tail of coulomb-potential

dipole-20100702
+ monopole enhancement done

dipole-20100630
+ dipole output
+ energy conserving shift for ms-potential
+ new properties static field and short-range dipole moment added to atom_t

trunk-20100623
+ change indent mode a little bit
  this changes many lines, so put it in an extra commit

trunk-20100623
+ Makefile: exit if there is no compiler available
+ [APOT] globals can now also be fixed
+ force data is now separated by 2 blank lines, makes scatterplots for single configs easy

devel-20100610
+ [APOT] make punishments for apot optional
+ there is now (again) a limit on the size of the directional vectors v in simann

trunk-20100609
+ revert simann changes from 201005012
+ update plotapot script for adp potentials
+ update GPL notice
+ add new analytic functions and update old ones

trunk-20100531
+ adapt force routines to new col system

trunk-20100525
+ make scripts executable
+ fix conf_weights for stresses

adp-20100528
+ fix conf_weight for stresses
+ adp is now working with mpi
+ save coloumns for interactions, untested with tabulated potentials for now

adp-20100527
+ adp should now be complete, mpi still missing

bzr-20100512
+ moved files from *_r.* to *.*, all types are real, include header for bracketing
+ fix warnings when compiling with debug flag
+ simann now counts all new parameters as an attempt, even if they were out of bounds
+ optimize evo output
+ properly initialize the dSFMT prng

bzr-20100510
+ removed some commented code
+ make the order of chemical potentials, globals and other stuff in the potential file
	arbitrary
+ switch random number generator to double precision Fast Mersenne Twister (dSFMT)
	this has not been tested on other platforms
+ move normdist to utils.c, it is used in simann.c and diff_evo.c
+ remove potscale and oldcode completely
+ move update_slots to an earlier point of execution time, only root does it now
+ remove pot_list completely
+ change MAXNEIGH to dynamic array
+ only save new neighbors, speeds up the optimization significantly
  calculate forces with actio=reactio

bzr-20100429
+ new functions and loops added for dipole calculation

bzr-20100426
+ re-add DIPOLE part

bzr-20100426
+ start migration to bazaar vcs 
+ prepare trunk: 
	removed .revisions file
	moved potscale to util directory
	removed html directory
	merged smooth.c into functions.c
	remove MEAM, ADP and DIPOLE parts
	remove all references to format5

CVS-20100422
+ final updates
+ remove charge-extension for ms- and lj-potential

CVS-20100420
+ remove DEBUG_FORCES from pair and eam force calculation
+ prepare for release, minor changes

CVS-20100416
+ import force_adp.c, energy is working, forces are still missing
+ stens -> sym_tens

CVS-20100415
+ new force-file forces_dipole.c added needed for option DIPOLE

CVS-20100414
+ [APOT] chemical potentials are now disabled by default, can be enabled with
		 "enable_cp 1" in parameter file
+ potfit now forces the correct ntypes-setting in the parameter file
+ new information in potential files: #T <interaction>, e.g. #T EAM
+ new potential morse-stretch added
+ charge-extension for ms- and lj-potential
+ option DIPOLE implemented (including new parameters, calc_forces_dipole)

CVS-20100408
+ Actually, there are elements with only one letter

CVS-20100330
+ vektor -> vector
+ first preparations for ADP potentials
+ fix seed option, it actually never worked

CVS-20100312
+ fix simann for tabulated potentials

CVS-20100224
+ add d_eps parameter as an error margin in powell_lsq, can be set in param file
	via d_eps
+ write error report to a file (output_prefix.error)
	grep for "RMS" for force, energy, stress rms-error and total error sum in one line
+ cleaned up header file potfit.h
+ flagfile will be deleted if fit is terminated
+ [APOT] the punishment for bad parameters is controlled via "apot_punish" in parameter file
	default value is 0
	This applies only to restrictions, not for parameters out of bounds !

CVS-20100218
+ bump copyright years to 2010
+ [APOT] add a few new analytic potential functions

CVS-20100204
+ [MEAM] initial commit

CVS-20100204
+ [APOT] added support for global parameters, beta stage
+ [APOT] write correct embedding function for imd potentials
+ [APOT] fix parameter check
+ [general] more code cleanup, add some comments

CVS-20100125
+ split up force calculation in different files
+ update Makefile for EAM/MEAM and PAIR targets
+ [APOT] make imd potentials more consistant
+ [APOT] fix periodic parameters with smooth cutoff

CVS-20100111
+ [APOT] use new cutoff function
+ general code cleanup, hopefully everything still works as expected
+ only compile sources needed for the selected targets
+ make mkl default for x86_64-gcc

CVS-20091216
+ added option to assign different weights to configurations with #W option
+ fixed stress output
+ last stable version before major changes are commited (new cutoff, adp and maybe meam)

CVS-20091208
+ [APOT] fix invariant potentials

CVS-20091202
+ fix more uninitialized values
+ [APOT] fix rare segfault with universal function
+ evolution algorithm polished

CVS-20091120
+ [APOT] fix punishments for pair potentials
+ fix some memory leaks (experimental, may break mpi)
+ [APOT] add evolutionary algorithm for testing purposes (activate with _evo target)
+ fix uninitialized values

CVS-20091012
+ don't write punishments if opt=0
+ [APOT] fix cp_ detection with element names

CVS-20090925
+ [APOT] more fixes for EAM
+ [APOT] fix spline calculation
+ minor code cleanups
+ [APOT] fix range for embedding function in plot files
+ [APOT] fix mpi with new grad function

CVS-20090912
+ fix compilation without EAM
+ [APOT] be quiet about compnodes if no cn is found in potential file
+ [APOT] improve cp_ and cn output in potential files
+ [APOT] read arbitrary lines of comments
+ [APOT] write cutoff function to potential file
+ temporary fix for spline extrapolation
+ [APOT] fix invstep for potentials
+ [APOT] fix next severe eam bug, how could this ever work?

CVS-20090902
+ [APOT] clean up internal punishments
+ pointers to important positions in force-vector added
+ improved output of punishment constraints
+ [apot] fix eopp parameter check

CVS-20090831
+ print error messages to stderr (setup)

CVS-20090819
+ [APOT] fix severe _sc bug
+ [APOT] override manual input for embedding function cutoff
+ be more precise about unexpected end of files
+ [APOT] fix _sc detection
+ [APOT] adjust imd-output to new cutoff

CVS-20090717
+ code cleanup in forces.c
+ add punishments to force-array for powell_lsq

CVS-20090706
+ potfit writes the #C line also for potentials of format 3+4
+ fix element detection for configurations containing only 1 element
+ more fixes for element and configuratiion mismatch detection
+ removed code for increased cutoff completely, cubic cutoff function always cuts at rcut
+ [APOT] fix punishment for "universal"

CVS-20090616
+ new build target FORCES - prints out every force calculated, so be very careful about
  logging, only recommended for runs without optimization
  (FORCES is only active in combination with DEBUG)
+ [APOT] added new potential and some tweaks for optimizaion
+ added some units to the rms error
+ potfit no longer reads and prints configuration names
+ new script available: list_config.sh - reads vasp2force comments from force files
  and displays them with the corresponding potential number
+ potfit now reports any punishments in the error report, if there are any
+ new terminating criterion for simann: now depending on the relative change of F and Fopt

CVS-20090603
+ [APOT] added function to check parameters for some additional constraints
+ [APOT] moved punishment to extra function and add eopp punishment
+ [APOT] initialize splines for eam correctly

CVS-20090515
+ added support for cells smaller than cutoff radius
+ added support for chemical species via #C in config and potential files
+ [APOT] smooth_cutoff is now using a cubic polynomial instead of a parabola
  that makes it a lot more stable regarding the cutoff radius

CVS-20090513
+ [MPI] fixed a bug that ended in an endless loop if an error was
  encountered before the first broadcast
+ the radial distribution output now states how many functions it contains
+ [APOT] the plotapot script now reads how many rad. dist. there are
+ [APOT] fixed a bug with potentials not using _sc
+ replaced end{force,energy,stress} by output_prefix
  the files "output_prefix".{force,energy,stress,rho_loc,punish} will be written if present
  else the output will be redirected to stdout
+ the force file now shows the atomtype

CVS-20090421
+ [APOT] fixed parameters (pmin==pmax) are now really fixed
+ [APOT] lots of eam bugs fixed

CVS-20090414
+ [APOT] first (working) EAM implementation - needs lots of testing
+ [APOT] don't use rcut
+ [APOT] always enable -DNORESCALE (only important for EAM)

CVS-20090408
+ [APOT] update compnodes script with -n option (only shows compnodes)
+ [APOT] add makeapot script to generate analytic potential files easily
+ add option to write energy output to file (endenergy)
+ potfit now reads the comments from the vasp2force.sh script and
  assigns the names to the potentials
+ [APOT] update "_" detection for potentials
+ fix mindist for ntypes > 2
+ vasp2force.sh does not need POSCAR anymore, it's optional now
+ added pot_index to iterate through potentials
+ [APOT] fix bug with disable_cp ending up in an infinite loop
+ [APOT] added MPI-parallelisation

CVS-20090312
+ [APOT] composition nodes were completely broken, fix that
+ [APOT] compnodes utility to calculate some composition nodes

CVS-20090306
+ output for stress can now be written to a file as well
+ [APOT] fixed potentials without _sc option
+ [APOT] added composition nodes to chemical potentials (only 2d)

CVS-20090216
+ fix rms error for energy-weight
+ [APOT] only write new potential after step adjustment
+ [APOT] the first step of a newly read potential was always wrong
+ don't write end_pot if there was no optimization
+ some cleanup for the error output
+ write unweighted energies and stresses
+ [APOT] added new potentials, for details see web page

CVS-20090210
+ [ACML] Updated compiler flags for acml, gcc...

CVS-20090116
+ [APOT] reworked the validate part
+ [APOT] enabled MPI support for apot, not tested yet, probably broken by chemical potentials
+ [APOT] added chemical potentials to the fit parameters
+ added na_typ variable, that holds the number of atoms per atomtype
+ write force data to file if endforce is given in parameter file
+ added option to write radial pair distances
+ [APOT] cp_# parameters in potential files are now ignored if disable_cp=1
+ [APOT] apot now displays rcut as cutoff and no longer the end of the potential
+ [APOT] added radial distribution to awk script
+ [APOT] fix bug where potential output was always smoothed
+ added rms errors for forces, energies, stress
+ [APOT] the awk script now accepts radial distributions as well

CVS-20081201
+ [APOT] new_slots should now be a lot faster since we only update if there actually
  is a new parameter or a new cutoff radius
+ [APOT] Improved awk script to read an arbitrary number of potential files
+ [APOT] some minor tweaks in the SA-algorithm, mainly for speed purposes
+ [APOT] fixed bug with temporary potential files, now the current potential
  and not the past one is written to the tempfile
+ new variable real *calc_list that stores the parameters
  the potential in the calc_table was generated from

CVS-20081126
+ [APOT] Added an awk script to convert apot potentials to gnuplot format
+ [APOT] A new validate function to check the generated potentials has
  been implemented
+ [APOT] Removed precomputed power-tables
+ [APOT] Completely rewritten the smooth-cutoff option (now beta stage)
+ imdpot is now optional and no longer mandatory
+ [APOT] New parameter "plotmin", the plotting potential and imd potential will
  begin at this point

Changes in potfit20081104

Bugfix:

+ Error in bracketing (pathological cases)
+ Issues with new MKL/icc releases.
+ Bug in potential rescaling
+ vasp2force Bug: Incorrect scale.

Enhancement:

+ ACML support in Makefile
+ Better output in cases of short distance errors
+ Separate optimisation potential from calculation potential
+ EAM potentials: Implementation of gauge constraints with NORESC compilation
  option redone.
+ Improved output during optimisation.
+ vasp2force support for multiple MD steps greatly improved.
+ Reorder potentials with pottrans.

New Features:

+ Analytic pair potentials (alpha).
+ Awk scripts for potential generation, combination, ...<|MERGE_RESOLUTION|>--- conflicted
+++ resolved
@@ -1,13 +1,11 @@
-<<<<<<< HEAD
+devel-20110330
++ abort if anneal_temp is missing in parameter file
+
 dipole-20110328
 + new outout coul2imd now available
 
 dipole-20110325
 + new short-range potential (Buckingham) now available for electrostatic
-=======
-devel-20110330
-+ abort if anneal_temp is missing in parameter file
->>>>>>> 2523f8f7
 
 devel-20110325
 + update comments
