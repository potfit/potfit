<<<<<<< HEAD
dipole-20100927
+ new outputfile Tailfunction for plotting coulomb-potentials
=======
--> POTFIT-20100928 released

trunk-20100928
+ [APOT] fix severe bug with imd potentials

trunk-20100920
+ adjust evo abortion criterion
+ fix force2imd script, is now consistent with potfit config numbering
+ [APOT] adjust ccb potential function to include all parameters
+ the version info is now more precise
+ [vasp2force] remove warning about single atom energy if -e is not given
>>>>>>> 73c27410

dipole-20100831
+ Option DIPOLE now calculates the exactly same induced dipole moments and
  fields within the self-consistent iteration as IMD

dipole-20100830
+ Option DIPOLE now calculates the exactly same forces, energies and stresses
  as IMD

dipole-20100825
+ Option COULOMB now calculates the exactly same forces, energies and stresses
  as IMD

dipole-20100817
+ last alignments with IMD

dipole-20100816
+ Option MONOPOLE renamed as COULOMB (adapted to IMD)
+ charge neutrality now provided

--> POTFIT-20100812 released

trunk-20100812
+ make endpot optional, is set to ${startpot}_end it not given
+ change i386 profile to i586
+ remove a few commented lines that are not necessary any more
+ set reasonable inital values for starting parameters
+ [APOT] add cbb potential to potfit and makeapot
+ add flagfile interruption to evo and remove unneeded variables
+ remove unneeded header files as well
+ adjust diff_evo parameters

trunk-20100810
+ strip even more (comments)

dipole-20100809
+ split option DIPOLE in MONOPOLE and DIPOLE, thereby MONOPOLE is implied by DIPOLE
+ uf (use forces) can now be used in connection with electrostatic forces
+ option FWEIGHT now works with options MONOPOLE and DIPOLE
+ all tail-functions are now evaluated without splines in order to have
  accurate derivations

devel-20100809
+ final commit before next release
+ evolutionary algorithm now restarts if average==best
+ fix Makefile for gcc profiles

dipole-20100804
+ Self energy terms added
+ all splines for electrostatic tail-functions are now evaluated once only
+ shifts changed from (r-r_cut) to 1/2*(r^2 - r_cut^2) (adapted to IMD)
+ output-file Dipol_convergency is now available

devel-20100730
+ more optimization flags for icc and gcc
+ adjust comments to c-style
+ remove openmp
+ Makefile updated
+ [APOT] add support for ACML for analytic functions

dipole-20100729
+ last loop added for dipole calculation

dipole-20100729
+ tail of dipole potential -> all electrostatic potential-tails (five) implemented

devel-20100726
+ strip binaries
+ clean up Makefile, many old targets removed, 4 targets remaining
+ IMDSYS has been removed, set your system in the Makefile

trunk-20100726
+ [ADP] fix? force calculation
+ [APOT] fix punishments with invariant potentials

dipole-20100713
+ tail of coloumb-dipole potential
+ full dipole table now initializing

trunk-20100709
+ [APOT] reduce number of sampling points for analytic potentials
+ [APOT] makeapot now writes the correct potential type
+ [APOT] fixed a bug with cp and globals
+ don't write errors if the weight is 0 for energy or stress
+ [APOT] update NOPUNISH target a little bit

dipole-20100707
+ third loop in calc_forces_dipole

dipole-20100705
+ splines for tail of coulomb-potential

dipole-20100702
+ monopole enhancement done

dipole-20100630
+ dipole output
+ energy conserving shift for ms-potential
+ new properties static field and short-range dipole moment added to atom_t

trunk-20100623
+ change indent mode a little bit
  this changes many lines, so put it in an extra commit

trunk-20100623
+ Makefile: exit if there is no compiler available
+ [APOT] globals can now also be fixed
+ force data is now separated by 2 blank lines, makes scatterplots for single configs easy

devel-20100610
+ [APOT] make punishments for apot optional
+ there is now (again) a limit on the size of the directional vectors v in simann

trunk-20100609
+ revert simann changes from 201005012
+ update plotapot script for adp potentials
+ update GPL notice
+ add new analytic functions and update old ones

trunk-20100531
+ adapt force routines to new col system

trunk-20100525
+ make scripts executable
+ fix conf_weights for stresses

adp-20100528
+ fix conf_weight for stresses
+ adp is now working with mpi
+ save coloumns for interactions, untested with tabulated potentials for now

adp-20100527
+ adp should now be complete, mpi still missing

bzr-20100512
+ moved files from *_r.* to *.*, all types are real, include header for bracketing
+ fix warnings when compiling with debug flag
+ simann now counts all new parameters as an attempt, even if they were out of bounds
+ optimize evo output
+ properly initialize the dSFMT prng

bzr-20100510
+ removed some commented code
+ make the order of chemical potentials, globals and other stuff in the potential file
	arbitrary
+ switch random number generator to double precision Fast Mersenne Twister (dSFMT)
	this has not been tested on other platforms
+ move normdist to utils.c, it is used in simann.c and diff_evo.c
+ remove potscale and oldcode completely
+ move update_slots to an earlier point of execution time, only root does it now
+ remove pot_list completely
+ change MAXNEIGH to dynamic array
+ only save new neighbors, speeds up the optimization significantly
  calculate forces with actio=reactio

bzr-20100429
+ new functions and loops added for dipole calculation

bzr-20100426
+ re-add DIPOLE part

bzr-20100426
+ start migration to bazaar vcs 
+ prepare trunk: 
	removed .revisions file
	moved potscale to util directory
	removed html directory
	merged smooth.c into functions.c
	remove MEAM, ADP and DIPOLE parts
	remove all references to format5

CVS-20100422
+ final updates
+ remove charge-extension for ms- and lj-potential

CVS-20100420
+ remove DEBUG_FORCES from pair and eam force calculation
+ prepare for release, minor changes

CVS-20100416
+ import force_adp.c, energy is working, forces are still missing
+ stens -> sym_tens

CVS-20100415
+ new force-file forces_dipole.c added needed for option DIPOLE

CVS-20100414
+ [APOT] chemical potentials are now disabled by default, can be enabled with
		 "enable_cp 1" in parameter file
+ potfit now forces the correct ntypes-setting in the parameter file
+ new information in potential files: #T <interaction>, e.g. #T EAM
+ new potential morse-stretch added
+ charge-extension for ms- and lj-potential
+ option DIPOLE implemented (including new parameters, calc_forces_dipole)

CVS-20100408
+ Actually, there are elements with only one letter

CVS-20100330
+ vektor -> vector
+ first preparations for ADP potentials
+ fix seed option, it actually never worked

CVS-20100312
+ fix simann for tabulated potentials

CVS-20100224
+ add d_eps parameter as an error margin in powell_lsq, can be set in param file
	via d_eps
+ write error report to a file (output_prefix.error)
	grep for "RMS" for force, energy, stress rms-error and total error sum in one line
+ cleaned up header file potfit.h
+ flagfile will be deleted if fit is terminated
+ [APOT] the punishment for bad parameters is controlled via "apot_punish" in parameter file
	default value is 0
	This applies only to restrictions, not for parameters out of bounds !

CVS-20100218
+ bump copyright years to 2010
+ [APOT] add a few new analytic potential functions

CVS-20100204
+ [MEAM] initial commit

CVS-20100204
+ [APOT] added support for global parameters, beta stage
+ [APOT] write correct embedding function for imd potentials
+ [APOT] fix parameter check
+ [general] more code cleanup, add some comments

CVS-20100125
+ split up force calculation in different files
+ update Makefile for EAM/MEAM and PAIR targets
+ [APOT] make imd potentials more consistant
+ [APOT] fix periodic parameters with smooth cutoff

CVS-20100111
+ [APOT] use new cutoff function
+ general code cleanup, hopefully everything still works as expected
+ only compile sources needed for the selected targets
+ make mkl default for x86_64-gcc

CVS-20091216
+ added option to assign different weights to configurations with #W option
+ fixed stress output
+ last stable version before major changes are commited (new cutoff, adp and maybe meam)

CVS-20091208
+ [APOT] fix invariant potentials

CVS-20091202
+ fix more uninitialized values
+ [APOT] fix rare segfault with universal function
+ evolution algorithm polished

CVS-20091120
+ [APOT] fix punishments for pair potentials
+ fix some memory leaks (experimental, may break mpi)
+ [APOT] add evolutionary algorithm for testing purposes (activate with _evo target)
+ fix uninitialized values

CVS-20091012
+ don't write punishments if opt=0
+ [APOT] fix cp_ detection with element names

CVS-20090925
+ [APOT] more fixes for EAM
+ [APOT] fix spline calculation
+ minor code cleanups
+ [APOT] fix range for embedding function in plot files
+ [APOT] fix mpi with new grad function

CVS-20090912
+ fix compilation without EAM
+ [APOT] be quiet about compnodes if no cn is found in potential file
+ [APOT] improve cp_ and cn output in potential files
+ [APOT] read arbitrary lines of comments
+ [APOT] write cutoff function to potential file
+ temporary fix for spline extrapolation
+ [APOT] fix invstep for potentials
+ [APOT] fix next severe eam bug, how could this ever work?

CVS-20090902
+ [APOT] clean up internal punishments
+ pointers to important positions in force-vector added
+ improved output of punishment constraints
+ [apot] fix eopp parameter check

CVS-20090831
+ print error messages to stderr (setup)

CVS-20090819
+ [APOT] fix severe _sc bug
+ [APOT] override manual input for embedding function cutoff
+ be more precise about unexpected end of files
+ [APOT] fix _sc detection
+ [APOT] adjust imd-output to new cutoff

CVS-20090717
+ code cleanup in forces.c
+ add punishments to force-array for powell_lsq

CVS-20090706
+ potfit writes the #C line also for potentials of format 3+4
+ fix element detection for configurations containing only 1 element
+ more fixes for element and configuratiion mismatch detection
+ removed code for increased cutoff completely, cubic cutoff function always cuts at rcut
+ [APOT] fix punishment for "universal"

CVS-20090616
+ new build target FORCES - prints out every force calculated, so be very careful about
  logging, only recommended for runs without optimization
  (FORCES is only active in combination with DEBUG)
+ [APOT] added new potential and some tweaks for optimizaion
+ added some units to the rms error
+ potfit no longer reads and prints configuration names
+ new script available: list_config.sh - reads vasp2force comments from force files
  and displays them with the corresponding potential number
+ potfit now reports any punishments in the error report, if there are any
+ new terminating criterion for simann: now depending on the relative change of F and Fopt

CVS-20090603
+ [APOT] added function to check parameters for some additional constraints
+ [APOT] moved punishment to extra function and add eopp punishment
+ [APOT] initialize splines for eam correctly

CVS-20090515
+ added support for cells smaller than cutoff radius
+ added support for chemical species via #C in config and potential files
+ [APOT] smooth_cutoff is now using a cubic polynomial instead of a parabola
  that makes it a lot more stable regarding the cutoff radius

CVS-20090513
+ [MPI] fixed a bug that ended in an endless loop if an error was
  encountered before the first broadcast
+ the radial distribution output now states how many functions it contains
+ [APOT] the plotapot script now reads how many rad. dist. there are
+ [APOT] fixed a bug with potentials not using _sc
+ replaced end{force,energy,stress} by output_prefix
  the files "output_prefix".{force,energy,stress,rho_loc,punish} will be written if present
  else the output will be redirected to stdout
+ the force file now shows the atomtype

CVS-20090421
+ [APOT] fixed parameters (pmin==pmax) are now really fixed
+ [APOT] lots of eam bugs fixed

CVS-20090414
+ [APOT] first (working) EAM implementation - needs lots of testing
+ [APOT] don't use rcut
+ [APOT] always enable -DNORESCALE (only important for EAM)

CVS-20090408
+ [APOT] update compnodes script with -n option (only shows compnodes)
+ [APOT] add makeapot script to generate analytic potential files easily
+ add option to write energy output to file (endenergy)
+ potfit now reads the comments from the vasp2force.sh script and
  assigns the names to the potentials
+ [APOT] update "_" detection for potentials
+ fix mindist for ntypes > 2
+ vasp2force.sh does not need POSCAR anymore, it's optional now
+ added pot_index to iterate through potentials
+ [APOT] fix bug with disable_cp ending up in an infinite loop
+ [APOT] added MPI-parallelisation

CVS-20090312
+ [APOT] composition nodes were completely broken, fix that
+ [APOT] compnodes utility to calculate some composition nodes

CVS-20090306
+ output for stress can now be written to a file as well
+ [APOT] fixed potentials without _sc option
+ [APOT] added composition nodes to chemical potentials (only 2d)

CVS-20090216
+ fix rms error for energy-weight
+ [APOT] only write new potential after step adjustment
+ [APOT] the first step of a newly read potential was always wrong
+ don't write end_pot if there was no optimization
+ some cleanup for the error output
+ write unweighted energies and stresses
+ [APOT] added new potentials, for details see web page

CVS-20090210
+ [ACML] Updated compiler flags for acml, gcc...

CVS-20090116
+ [APOT] reworked the validate part
+ [APOT] enabled MPI support for apot, not tested yet, probably broken by chemical potentials
+ [APOT] added chemical potentials to the fit parameters
+ added na_typ variable, that holds the number of atoms per atomtype
+ write force data to file if endforce is given in parameter file
+ added option to write radial pair distances
+ [APOT] cp_# parameters in potential files are now ignored if disable_cp=1
+ [APOT] apot now displays rcut as cutoff and no longer the end of the potential
+ [APOT] added radial distribution to awk script
+ [APOT] fix bug where potential output was always smoothed
+ added rms errors for forces, energies, stress
+ [APOT] the awk script now accepts radial distributions as well

CVS-20081201
+ [APOT] new_slots should now be a lot faster since we only update if there actually
  is a new parameter or a new cutoff radius
+ [APOT] Improved awk script to read an arbitrary number of potential files
+ [APOT] some minor tweaks in the SA-algorithm, mainly for speed purposes
+ [APOT] fixed bug with temporary potential files, now the current potential
  and not the past one is written to the tempfile
+ new variable real *calc_list that stores the parameters
  the potential in the calc_table was generated from

CVS-20081126
+ [APOT] Added an awk script to convert apot potentials to gnuplot format
+ [APOT] A new validate function to check the generated potentials has
  been implemented
+ [APOT] Removed precomputed power-tables
+ [APOT] Completely rewritten the smooth-cutoff option (now beta stage)
+ imdpot is now optional and no longer mandatory
+ [APOT] New parameter "plotmin", the plotting potential and imd potential will
  begin at this point

Changes in potfit20081104

Bugfix:

+ Error in bracketing (pathological cases)
+ Issues with new MKL/icc releases.
+ Bug in potential rescaling
+ vasp2force Bug: Incorrect scale.

Enhancement:

+ ACML support in Makefile
+ Better output in cases of short distance errors
+ Separate optimisation potential from calculation potential
+ EAM potentials: Implementation of gauge constraints with NORESC compilation
  option redone.
+ Improved output during optimisation.
+ vasp2force support for multiple MD steps greatly improved.
+ Reorder potentials with pottrans.

New Features:

+ Analytic pair potentials (alpha).
+ Awk scripts for potential generation, combination, ...<|MERGE_RESOLUTION|>--- conflicted
+++ resolved
@@ -1,7 +1,3 @@
-<<<<<<< HEAD
-dipole-20100927
-+ new outputfile Tailfunction for plotting coulomb-potentials
-=======
 --> POTFIT-20100928 released
 
 trunk-20100928
@@ -13,7 +9,6 @@
 + [APOT] adjust ccb potential function to include all parameters
 + the version info is now more precise
 + [vasp2force] remove warning about single atom energy if -e is not given
->>>>>>> 73c27410
 
 dipole-20100831
 + Option DIPOLE now calculates the exactly same induced dipole moments and
