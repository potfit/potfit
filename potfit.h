/****************************************************************
 *
 * potfit.h: potfit header file
 *
 ****************************************************************
 *
 * Copyright 2002-2010 Peter Brommer, Franz G"ahler, Daniel Schopf
 *	Institute for Theoretical and Applied Physics
 *	University of Stuttgart, D-70550 Stuttgart, Germany
 *	http://www.itap.physik.uni-stuttgart.de/
 *
 ****************************************************************
 *
 *   This file is part of potfit.
 *
 *   potfit is free software; you can redistribute it and/or modify
 *   it under the terms of the GNU General Public License as published by
 *   the Free Software Foundation; either version 2 of the License, or
 *   (at your option) any later version.
 *
 *   potfit is distributed in the hope that it will be useful,
 *   but WITHOUT ANY WARRANTY; without even the implied warranty of
 *   MERCHANTABILITY or FITNESS FOR A PARTICULAR PURPOSE.  See the
 *   GNU General Public License for more details.
 *
 *   You should have received a copy of the GNU General Public License
 *   along with potfit; if not, see <http://www.gnu.org/licenses/>.
 *
 ****************************************************************/

#define NRANSI

#include <stdlib.h>
#include <stdio.h>
#include <math.h>
#include <string.h>

#ifdef MPI
#include <mpi.h>
#define REAL MPI_DOUBLE
#endif /* MPI */

#include "random.h"

#ifdef APOT
#define APOT_STEPS 200		/* number of sampling points for analytic pot */
#define APOT_PUNISH 10e6	/* general value for apot punishments */
#endif

#if defined EAM || defined ADP
#define DUMMY_WEIGHT 100.
#endif /* EAM || ADP */

#define FORCE_EPS .1

#if defined PAIR
#define SLOTS 1
#elif defined EAM
#define SLOTS 2
#elif defined ADP
#define SLOTS 4
#endif /* PAIR */

/****************************************************************
 *
 *  type definitions
 *
 ****************************************************************/

typedef double real;

typedef enum ParamType {
  PARAM_STR, PARAM_STRPTR,
  PARAM_INT, PARAM_DOUBLE
} PARAMTYPE;

typedef struct {
  real  x;
  real  y;
  real  z;
} vector;

/* This is the order of vasp for stresses */
typedef struct {
  real  xx;
  real  yy;
  real  zz;
  real  xy;
  real  yz;
  real  zx;
} sym_tens;

typedef struct {
  int   typ;
  int   nr;
  real  r;
  vector dist;			/* distance divided by r */
  int   slot[SLOTS];
  real  shift[SLOTS];
  real  step[SLOTS];
  int   col[SLOTS];		/* coloumn of interaction for this neighbor */
#ifdef ADP
  vector rdist;			/* real distance */
  sym_tens sqrdist;		/* real squared distance */
  real  u_val, u_grad;		/* value and gradient of u(r) */
  real  w_val, w_grad;		/* value and gradient of w(r) */
#endif				/* ADP */
} neigh_t;

typedef struct {
  int   typ;
  int   n_neigh;
  vector pos;
  vector force;
  real  absforce;
  int   conf;			/* Which configuration... */
#if defined EAM || defined ADP
  real  rho;			/* embedding electron density */
  real  gradF;			/* gradient of embedding fn. */
#endif				/* EAM || ADP */
#ifdef ADP
  vector mu;
  sym_tens lambda;
  real  nu;
#endif				/* ADP */
  neigh_t *neigh;		/* dynamic array for neighbors */
} atom_t;

typedef struct {
  int   len;			/* total length of the table */
  int   idxlen;			/* number of changeable potential values */
  int   ncols;			/* number of columns */
  real *begin;			/* first value in the table */
  real *end;			/* last value in the table */
  real *step;			/* table increment */
  real *invstep;		/* inverse of increment */
  int  *first;			/* index of first entry */
  int  *last;			/* index of last entry */
  real *xcoord;			/* the x-coordinates of sampling points */
  real *table;			/* the actual data */
  real *d2tab;			/* second derivatives of table data for spline int */
  int  *idx;			/* indirect indexing */
} pot_table_t;

#ifdef APOT
/* function pointer for analytic potential evaluation */
typedef void (*fvalue_pointer) (real, real *, real *);

typedef struct {
  /* potentials */
  int   number;			/* number of analytic potentials */
  int   invar_pots;		/* number of invariant analytic potentials */
  int  *idxpot;			/* indirect index for potentials */
  char **names;			/* name of analytic potentials */
  real *begin;			/* starting position of potential */
  real *end;			/* end position of potential = cutoff radius */
  int  *n_par;			/* number of parameters for analytic potential */

  /* parameters */
  int   total_par;		/* total number of parameters for all potentials */
  int  *idxparam;		/* indirect index for potential parameters */
  int **invar_par;		/* array of invariant parameters */
  char ***param_name;		/* name of parameters */
  real **pmin;			/* minimum values for parameters */
  real **values;		/* parameter values for analytic potentials */
  real **pmax;			/* maximum values for parameters */

  /* global parameters */
  int   globals;		/* number of global parameters */
  int  *n_glob;			/* number of global parameter usage */
  int ***global_idx;		/* index of global parameters */

#ifdef PAIR
  real *chempot;		/* chemical potentials */
#endif				/* PAIR */

  fvalue_pointer *fvalue;	/* function pointers for analytic potentials */
} apot_table_t;
#endif /* APOT */

#define MAX(a,b)   ((a) > (b) ? (a) : (b))
#define MIN(a,b)   ((a) < (b) ? (a) : (b))
#define SPROD(a,b) (((a).x * (b).x) + ((a).y * (b).y) + ((a).z * (b).z))
#define SQR(a)     ((a)*(a))
#define SWAP(A,B,C) (C)=(A);(A)=(B);(B)=(C);

/****************************************************************
 *
 *  global variables
 *
 ****************************************************************/

/* MAIN is defined only once in the main module */
#ifdef MAIN
#define EXTERN			/* define Variables in main */
#define INIT(data) =data	/* initialize data only in main */
#else
#define EXTERN extern		/* declare them extern otherwise */
#define INIT(data)		/* skip initialization otherwise */
#endif /* MAIN */

/* system variables */
EXTERN int myid INIT(0);	/* Who am I? (0 if serial) */
EXTERN int num_cpus INIT(1);	/* How many cpus are there */
#ifdef MPI
EXTERN MPI_Datatype MPI_ATOM;
EXTERN MPI_Datatype MPI_NEIGH;
EXTERN MPI_Datatype MPI_TRANSMIT_NEIGHBOR;
EXTERN MPI_Datatype MPI_STENS;
EXTERN MPI_Datatype MPI_VEKTOR;
#endif /* MPI */

/* general settings (from parameter file) */
EXTERN char config[255] INIT("\0");	/* file with atom configuration */
EXTERN char distfile[255] INIT("\0");	/* file for distributions */
EXTERN char endpot[255] INIT("\0");	/* file for end potential */
EXTERN char flagfile[255] INIT("\0");	/* break if file exists */
EXTERN char imdpot[255] INIT("\0");	/* file for IMD potential */
EXTERN char maxchfile[255] INIT("\0");	/* file with maximal changes */
EXTERN char output_prefix[255] INIT("\0");	/* prefix for all output files */
EXTERN char plotfile[255] INIT("\0");	/* file for plotting */
EXTERN char plotpointfile[255] INIT("\0");	/* write points for plotting */
EXTERN char startpot[255] INIT("\0");	/* file with start potential */
EXTERN char tempfile[255] INIT("\0");	/* backup potential file */
EXTERN int imdpotsteps INIT(1000);	/* resolution of IMD potential */
EXTERN int ntypes INIT(1);	/* number of atom types */
EXTERN int opt INIT(0);		/* optimization flag */
EXTERN int seed INIT(4);	/* seed for RNG */
EXTERN int usemaxch INIT(0);	/* use maximal changes file */
EXTERN int write_output_files INIT(0);
EXTERN int write_pair INIT(0);
EXTERN int writeimd INIT(0);
#ifdef SIMANN
EXTERN real anneal_temp INIT(1.);
#endif
EXTERN real evo_threshold INIT(1.e-6);
EXTERN real eweight INIT(1.);
EXTERN real extend INIT(2.);	/* how far should one extend imd pot */
EXTERN real sweight INIT(1.);
#ifdef APOT
EXTERN int compnodes INIT(0);	/* how many additional composition nodes */
EXTERN int enable_cp INIT(0);	/* switch chemical potential on/off */
EXTERN real apot_punish_value INIT(0.);
EXTERN real plotmin INIT(0.);	/* minimum for plotfile */
#endif /* APOT */

/* configurations */
EXTERN atom_t *atoms INIT(NULL);	/* atoms array */
EXTERN atom_t *conf_atoms INIT(NULL);	/* Atoms in configuration */
EXTERN char **elements INIT(NULL);	/* element names from vasp2force */
EXTERN int **na_type INIT(NULL);	/* number of atoms per type */
EXTERN int *cnfstart INIT(NULL);	/* Nr. of first atom in config */
EXTERN int *conf_uf INIT(NULL);
EXTERN int *conf_us INIT(NULL);
EXTERN int *inconf INIT(NULL);	/* Nr. of atoms in each config */
EXTERN int *useforce INIT(NULL);	/* Should we use force/stress */
EXTERN int *usestress INIT(NULL);	/* Should we use force/stress */
EXTERN int have_elements INIT(0);	/* do we have the elements ? */
EXTERN int maxneigh INIT(0);	/* maximum number of neighbors */
EXTERN int natoms INIT(0);	/* number of atoms */
EXTERN int nconf INIT(0);	/* number of configurations */
EXTERN real *coheng INIT(NULL);	/* Cohesive energy for each config */
EXTERN real *conf_vol INIT(NULL);
EXTERN real *conf_weight INIT(NULL);	/* weight of configuration */
EXTERN real *force_0 INIT(NULL);	/* the forces we aim at */
EXTERN real *rcut INIT(NULL);
EXTERN real *rmin INIT(NULL);
EXTERN real *volumen INIT(NULL);	/* Volume of cell */
EXTERN real rcutmax INIT(0.);	/* maximum of all cutoff values */
EXTERN sym_tens *conf_stress INIT(NULL);
EXTERN sym_tens *stress INIT(NULL);	/* Stresses in each config */
EXTERN vector box_x, box_y, box_z;
EXTERN vector tbox_x, tbox_y, tbox_z;

/* potential variables */
EXTERN char interaction[10] INIT("\0");
EXTERN int *gradient INIT(NULL);	/* Gradient of potential fns.  */
EXTERN int *invar_pot INIT(NULL);
EXTERN int format INIT(-1);	/* format of potential table */
EXTERN int have_grad INIT(0);	/* Is gradient specified?  */
EXTERN int have_invar INIT(0);	/* Are invariant pots specified?  */
#ifdef APOT
EXTERN int *smooth_pot INIT(NULL);
EXTERN int cp_start INIT(0);	/* cp in opt_pot.table */
EXTERN int do_smooth INIT(0);	/* smooth cutoff option enabled? */
EXTERN int global_idx INIT(0);	/* index for global parameters in opt_pot table */
EXTERN int global_pot INIT(0);	/* number of "potential" for global parameters */
EXTERN int have_globals INIT(0);	/* do we have global parameters? */
EXTERN real *calc_list INIT(NULL);	/* list of current potential in the calc table */
EXTERN real *compnodelist INIT(NULL);	/* list of the composition nodes */
#endif /* APOT */

/* potential tables */
EXTERN pot_table_t opt_pot;	/* potential in the internal */
				/* representation used for  */
				/* minimisation */
EXTERN pot_table_t calc_pot;	/* the potential table used */
				/* for force calculations */
#ifdef APOT
EXTERN apot_table_t apot_table;	/* potential in analytic form */
#endif /* APOT */

/* optimization variables */
EXTERN int fcalls INIT(0);
EXTERN int mdim INIT(0);
EXTERN int ndim INIT(0);
EXTERN int ndimtot INIT(0);
EXTERN int paircol INIT(0);	/* How manc columns for pair potential */
EXTERN real d_eps INIT(0.);

/* general variables */
EXTERN int firstatom INIT(0);
EXTERN int firstconf INIT(0);
EXTERN int myatoms INIT(0.);
EXTERN int myconf INIT(0.);
EXTERN real *rms INIT(NULL);

/* pointers for force-vector */
EXTERN int energy_p INIT(0);	/* pointer to energies */
EXTERN int stress_p INIT(0);	/* pointer to stresses */
#if defined EAM || defined ADP
EXTERN int dummy_p INIT(0);	/* pointer to dummy constraints */
EXTERN int limit_p INIT(0);	/* pointer to limiting constraints */
#endif /* EAM || ADP */
#ifdef APOT
EXTERN int punish_par_p INIT(0);	/* pointer to parameter punishment contraints */
EXTERN int punish_pot_p INIT(0);	/* pointer to potential punishment constraints */
#endif /* APOT */

/* memory management */
EXTERN char **pointer_names INIT(NULL);
EXTERN int num_pointers INIT(0);
EXTERN void **all_pointers INIT(NULL);

/* variables needed for atom distribution with mpi */
#ifdef MPI
EXTERN int *atom_dist INIT(NULL);
EXTERN int *atom_len INIT(NULL);
EXTERN int *conf_dist INIT(NULL);
EXTERN int *conf_len INIT(NULL);
#endif /* MPI */

/* misc. stuff - has to belong somewhere */
EXTERN int *idx INIT(NULL);
EXTERN int init_done INIT(0);
EXTERN int plot INIT(0);	/* plot output flag */
EXTERN real *lambda INIT(NULL);	/* embedding energy slope... */
EXTERN real *maxchange INIT(NULL);	/* Maximal permissible change */
EXTERN dsfmt_t dsfmt;		/* random number generator */
EXTERN char *component[6];	/* componentes of vectors and tensors */

/****************************************************************
 *
 *  global function pointers
 *
 ****************************************************************/

EXTERN real (*calc_forces) (real *, real *, int);
EXTERN real (*splint) (pot_table_t *, real *, int, real);
EXTERN real (*splint_grad) (pot_table_t *, real *, int, real);
EXTERN real (*splint_comb) (pot_table_t *, real *, int, real, real *);
#ifdef APOT
EXTERN void (*write_pot_table) (apot_table_t *, char *);
#else
EXTERN void (*write_pot_table) (pot_table_t *, char *);
#endif /* APOT */
#ifdef PARABEL
EXTERN real (*parab) (pot_table_t *, real *, int, real);
EXTERN real (*parab_comb) (pot_table_t *, real *, int, real, real *);
EXTERN real (*parab_grad) (pot_table_t *, real *, int, real);
#endif /* PARABEL */

/****************************************************************
 *
 *  function prototypes
 *
 ****************************************************************/

/* general functions [potfit.c] */
void  error(char *);
void  warning(char *);

/* reading parameter file [param.c] */
int   getparam(char *, void *, PARAMTYPE, int, int);
void  read_parameters(int, char **);
void  read_paramfile(FILE *);

/* reading potential file [potential.c] */
void  read_pot_table(pot_table_t *, char *);
<<<<<<< HEAD
void  read_pot_table3(pot_table_t *pt, int size, int ncols, int *nvals,
  char *filename, FILE *infile);
void  read_pot_table4(pot_table_t *pt, int size, int ncols, int *nvals,
  char *filename, FILE *infile);
void  read_pot_table5(pot_table_t *pt, int size, int ncols, int *nvals,
  char *filename, FILE *infile);
void  init_calc_table(pot_table_t *optt, pot_table_t *calct);
void  update_calc_table(real *xi_opt, real *xi_calc, int);
=======
#ifdef APOT
void  read_pot_table0(pot_table_t *, apot_table_t *, char *, FILE *);
#endif /* APOT */
void  read_pot_table3(pot_table_t *, int, int, int *, char *, FILE *);
void  read_pot_table4(pot_table_t *, int, int, int *, char *, FILE *);

/* calculating potential tables [potential.c] */
void  init_calc_table(pot_table_t *, pot_table_t *);
void  update_calc_table(real *, real *, int);

/* parabolic interpolation [potential.c] */
#ifdef PARABEL
real  parab_comb_ed(pot_table_t *, real *, int, real, real *);
real  parab_grad_ed(pot_table_t *, real *, int, real);
real  parab_ed(pot_table_t *, real *, int, real);
real  parab_comb_ne(pot_table_t *, real *, int, real, real *);
real  parab_grad_ne(pot_table_t *, real *, int, real);
real  parab_ne(pot_table_t *, real *, int, real);
#endif /* PARABEL */

/* writing potentials to files [potential.c] */
#ifdef APOT
void  write_pot_table0(apot_table_t *, char *);
#endif /* APOT */
>>>>>>> 3cfeed29
void  write_pot_table3(pot_table_t *, char *);
void  write_pot_table4(pot_table_t *, char *);
void  write_pot_table5(pot_table_t *, char *);
void  write_pot_table_imd(pot_table_t *, char *);
void  write_plotpot_pair(pot_table_t *, char *);
void  write_altplot_pair(pot_table_t *, char *);
#ifdef PDIST
void  write_pairdist(pot_table_t *, char *);
#endif /* PDIST */

/* read atomic configuration file [config.c] */
real  make_box(void);
void  read_config(char *);
#ifdef APOT
void  update_slots(void);	/* new slots */
#endif /* APOT */

/* force routines for different potential models [force_xxx.c] */
#ifdef PAIR
real  calc_forces_pair(real *, real *, int);
#elif defined EAM
real  calc_forces_eam(real *, real *, int);
#elif defined ADP
real  calc_forces_adp(real *, real *, int);
#endif /* PAIR */

/* simulated annealing [simann.c] */
#ifdef SIMANN
#ifdef APOT
void  randomize_parameter(int, real *, real *);
#else
void  makebump(real *, real, real, int);
#endif /* APOT */
void  anneal(real *);
#endif /* SIMANN */

/* powell least squares [powell_lsq.c] */
void  powell_lsq(real *);
int   gamma_init(real **, real **, real *, real *);
int   gamma_update(real **, real, real, real *, real *, real *, int, int, int,
  real);
void  lineqsys_init(real **, real **, real *, real *, int, int);
void  lineqsys_update(real **, real **, real *, real *, int, int, int);
void  copy_matrix(real **, real **, int, int);
void  copy_vector(real *, real *, int);
void  matdotvec(real **, real *, real *, int, int);
real  normalize_vector(real *, int);

/* differential evolution [diff_evo.c] */
void  init_population(real **, real *, real *);
#ifdef APOT
void  opposite_check(real **, real *, int);
#endif /* APOT */
void  diff_evo(real *);

/* spline interpolation [splines.c] */
void  spline_ed(real, real *, int, real, real, real *);
real  splint_ed(pot_table_t *, real *, int, real);
real  splint_grad_ed(pot_table_t *, real *, int, real);
real  splint_comb_ed(pot_table_t *, real *, int, real, real *);
real  splint_dir(pot_table_t *, real *, int, real, real);
real  splint_comb_dir(pot_table_t *, real *, int, real, real, real *);
real  splint_grad_dir(pot_table_t *, real *, int, real, real);
void  spline_ne(real *, real *, int, real, real, real *);
real  splint_ne(pot_table_t *, real *, int, real);
real  splint_comb_ne(pot_table_t *, real *, int, real, real *);
real  splint_grad_ne(pot_table_t *, real *, int, real);

/* rescaling functions for EAM [rescale.c] */
#ifdef EAM
real  rescale(pot_table_t *, real, int);
void  embed_shift(pot_table_t *);
#endif /* EAM */

/* MPI parallelization [mpi_utils.c] */
#ifdef MPI
void  init_mpi(int, char **);
void  shutdown_mpi(void);
void  broadcast_params(void);
void  debug_mpi(int);
void  broadcast_neighbors(void);
void  potsync(void);
#endif /* MPI */

#ifdef APOT
/* analytic functions [functions.c] */
int   apot_parameters(char *);
int   apot_assign_functions(apot_table_t *);
int   apot_check_params(real *);
real  apot_punish(real *, real *);
real  apot_grad(real, real *, void (*function) (real, real *, real *));
real  cutoff(real, real, real);
#ifdef DEBUG
void  debug_apot();
#endif /* DEBUG */

#ifdef PAIR
/* chemical potential [chempot.c] */
int   swap_chem_pot(int, int);
int   sort_chem_pot_2d(void);
real  chemical_potential_1d(int *, real *);
real  chemical_potential_2d(int *, real *);
real  chemical_potential_3d(int *, real *, int);
real  chemical_potential(int, int *, real *);
void  init_chemical_potential(int);
#endif /* PAIR */

/* actual functions for different potentials [functions.c] */

void  lj_value(real, real *, real *);
void  eopp_value(real, real *, real *);
void  morse_value(real, real *, real *);
void  ms_value(real, real *, real *);
void  softshell_value(real, real *, real *);
void  eopp_exp_value(real, real *, real *);
void  meopp_value(real, real *, real *);
void  power_decay_value(real, real *, real *);
void  exp_decay_value(real, real *, real *);
void  pohlong_value(real, real *, real *);
void  parabola_value(real, real *, real *);
void  csw_value(real, real *, real *);
void  universal_value(real, real *, real *);
void  const_value(real, real *, real *);
void  sqrt_value(real, real *, real *);
void  mexp_decay_value(real, real *, real *);
void  strmm_value(real, real *, real *);
void  double_morse_value(real, real *, real *);
void  double_exp_value(real, real *, real *);
void  poly_5_value(real, real *, real *);
void  cbb_value(real, real *, real *);
void  exp_plus_value(real, real *, real *);
void  mishin_value(real, real *, real *);
void  gen_lj_value(real, real *, real *);
void  gljm_value(real, real *, real *);

/* template for new potential function called newpot */

/* newpot potential */
void  newpot_value(real, real *, real *);
/* end of template */

#endif /* APOT */<|MERGE_RESOLUTION|>--- conflicted
+++ resolved
@@ -387,21 +387,12 @@
 
 /* reading potential file [potential.c] */
 void  read_pot_table(pot_table_t *, char *);
-<<<<<<< HEAD
-void  read_pot_table3(pot_table_t *pt, int size, int ncols, int *nvals,
-  char *filename, FILE *infile);
-void  read_pot_table4(pot_table_t *pt, int size, int ncols, int *nvals,
-  char *filename, FILE *infile);
-void  read_pot_table5(pot_table_t *pt, int size, int ncols, int *nvals,
-  char *filename, FILE *infile);
-void  init_calc_table(pot_table_t *optt, pot_table_t *calct);
-void  update_calc_table(real *xi_opt, real *xi_calc, int);
-=======
 #ifdef APOT
 void  read_pot_table0(pot_table_t *, apot_table_t *, char *, FILE *);
 #endif /* APOT */
 void  read_pot_table3(pot_table_t *, int, int, int *, char *, FILE *);
 void  read_pot_table4(pot_table_t *, int, int, int *, char *, FILE *);
+void  read_pot_table5(pot_table_t *, int, int, int *, char *, FILE *);
 
 /* calculating potential tables [potential.c] */
 void  init_calc_table(pot_table_t *, pot_table_t *);
@@ -421,7 +412,6 @@
 #ifdef APOT
 void  write_pot_table0(apot_table_t *, char *);
 #endif /* APOT */
->>>>>>> 3cfeed29
 void  write_pot_table3(pot_table_t *, char *);
 void  write_pot_table4(pot_table_t *, char *);
 void  write_pot_table5(pot_table_t *, char *);
